/*
 * Many of the syscalls used in this file expect some of the arguments
 * to be __user pointers not __kernel pointers.  To limit the sparse
 * noise, turn off sparse checking for this file.
 */
#ifdef __CHECKER__
#undef __CHECKER__
#warning "Sparse checking disabled for this file"
#endif

#include <linux/init.h>
#include <linux/fs.h>
#include <linux/slab.h>
#include <linux/types.h>
#include <linux/fcntl.h>
#include <linux/delay.h>
#include <linux/string.h>
#include <linux/dirent.h>
#include <linux/syscalls.h>
#include <linux/utime.h>
#include <linux/initramfs.h>
#include <linux/file.h>

static ssize_t __init xwrite(int fd, const char *p, size_t count)
{
	ssize_t out = 0;

	/* sys_write only can write MAX_RW_COUNT aka 2G-4K bytes at most */
	while (count) {
		ssize_t rv = sys_write(fd, p, count);

		if (rv < 0) {
			if (rv == -EINTR || rv == -EAGAIN)
				continue;
			return out ? out : rv;
		} else if (rv == 0)
			break;

		p += rv;
		out += rv;
		count -= rv;
	}

	return out;
}

static __initdata char *message;
static void __init error(char *x)
{
	if (!message)
		message = x;
}

/* link hash */

#define N_ALIGN(len) ((((len) + 1) & ~3) + 2)

static __initdata struct hash {
	int ino, minor, major;
	umode_t mode;
	struct hash *next;
	char name[N_ALIGN(PATH_MAX)];
} *head[32];

static inline int hash(int major, int minor, int ino)
{
	unsigned long tmp = ino + minor + (major << 3);
	tmp += tmp >> 5;
	return tmp & 31;
}

static char __init *find_link(int major, int minor, int ino,
			      umode_t mode, char *name)
{
	struct hash **p, *q;
	for (p = head + hash(major, minor, ino); *p; p = &(*p)->next) {
		if ((*p)->ino != ino)
			continue;
		if ((*p)->minor != minor)
			continue;
		if ((*p)->major != major)
			continue;
		if (((*p)->mode ^ mode) & S_IFMT)
			continue;
		return (*p)->name;
	}
	q = kmalloc(sizeof(struct hash), GFP_KERNEL);
	if (!q)
		panic("can't allocate link hash entry");
	q->major = major;
	q->minor = minor;
	q->ino = ino;
	q->mode = mode;
	strlcpy(q->name, name, sizeof(q->name));
	q->next = NULL;
	*p = q;
	return NULL;
}

static void __init free_hash(void)
{
	struct hash **p, *q;
	for (p = head; p < head + 32; p++) {
		while (*p) {
			q = *p;
			*p = q->next;
			kfree(q);
		}
	}
}

static long __init do_utime(char *filename, time_t mtime)
{
	struct timespec t[2];

	t[0].tv_sec = mtime;
	t[0].tv_nsec = 0;
	t[1].tv_sec = mtime;
	t[1].tv_nsec = 0;

	return do_utimes(AT_FDCWD, filename, t, AT_SYMLINK_NOFOLLOW);
}

static __initdata LIST_HEAD(dir_list);
struct dir_entry {
	struct list_head list;
	char *name;
	time_t mtime;
};

static void __init dir_add(const char *name, time_t mtime)
{
	struct dir_entry *de = kmalloc(sizeof(struct dir_entry), GFP_KERNEL);
	if (!de)
		panic("can't allocate dir_entry buffer");
	INIT_LIST_HEAD(&de->list);
	de->name = kstrdup(name, GFP_KERNEL);
	de->mtime = mtime;
	list_add(&de->list, &dir_list);
}

static void __init dir_utime(void)
{
	struct dir_entry *de, *tmp;
	list_for_each_entry_safe(de, tmp, &dir_list, list) {
		list_del(&de->list);
		do_utime(de->name, de->mtime);
		kfree(de->name);
		kfree(de);
	}
}

static __initdata time_t mtime;

/* cpio header parsing */

static __initdata unsigned long ino, major, minor, nlink;
static __initdata umode_t mode;
static __initdata unsigned long body_len, name_len;
static __initdata uid_t uid;
static __initdata gid_t gid;
static __initdata unsigned rdev;

static void __init parse_header(char *s)
{
	unsigned long parsed[12];
	char buf[9];
	int i;

	buf[8] = '\0';
	for (i = 0, s += 6; i < 12; i++, s += 8) {
		memcpy(buf, s, 8);
		parsed[i] = simple_strtoul(buf, NULL, 16);
	}
	ino = parsed[0];
	mode = parsed[1];
	uid = parsed[2];
	gid = parsed[3];
	nlink = parsed[4];
	mtime = parsed[5];
	body_len = parsed[6];
	major = parsed[7];
	minor = parsed[8];
	rdev = new_encode_dev(MKDEV(parsed[9], parsed[10]));
	name_len = parsed[11];
}

/* FSM */

static __initdata enum state {
	Start,
	Collect,
	GotHeader,
	SkipIt,
	GotName,
	CopyFile,
	GotSymlink,
	Reset
} state, next_state;

static __initdata char *victim;
static unsigned long byte_count __initdata;
static __initdata loff_t this_header, next_header;

static inline void __init eat(unsigned n)
{
	victim += n;
	this_header += n;
	byte_count -= n;
}

static __initdata char *vcollected;
static __initdata char *collected;
static long remains __initdata;
static __initdata char *collect;

static void __init read_into(char *buf, unsigned size, enum state next)
{
	if (byte_count >= size) {
		collected = victim;
		eat(size);
		state = next;
	} else {
		collect = collected = buf;
		remains = size;
		next_state = next;
		state = Collect;
	}
}

static __initdata char *header_buf, *symlink_buf, *name_buf;

static int __init do_start(void)
{
	read_into(header_buf, 110, GotHeader);
	return 0;
}

static int __init do_collect(void)
{
	unsigned long n = remains;
	if (byte_count < n)
		n = byte_count;
	memcpy(collect, victim, n);
	eat(n);
	collect += n;
	if ((remains -= n) != 0)
		return 1;
	state = next_state;
	return 0;
}

static int __init do_header(void)
{
	if (memcmp(collected, "070707", 6)==0) {
		error("incorrect cpio method used: use -H newc option");
		return 1;
	}
	if (memcmp(collected, "070701", 6)) {
		error("no cpio magic");
		return 1;
	}
	parse_header(collected);
	next_header = this_header + N_ALIGN(name_len) + body_len;
	next_header = (next_header + 3) & ~3;
	state = SkipIt;
	if (name_len <= 0 || name_len > PATH_MAX)
		return 0;
	if (S_ISLNK(mode)) {
		if (body_len > PATH_MAX)
			return 0;
		collect = collected = symlink_buf;
		remains = N_ALIGN(name_len) + body_len;
		next_state = GotSymlink;
		state = Collect;
		return 0;
	}
	if (S_ISREG(mode) || !body_len)
		read_into(name_buf, N_ALIGN(name_len), GotName);
	return 0;
}

static int __init do_skip(void)
{
	if (this_header + byte_count < next_header) {
		eat(byte_count);
		return 1;
	} else {
		eat(next_header - this_header);
		state = next_state;
		return 0;
	}
}

static int __init do_reset(void)
{
	while (byte_count && *victim == '\0')
		eat(1);
	if (byte_count && (this_header & 3))
		error("broken padding");
	return 1;
}

static int __init maybe_link(void)
{
	if (nlink >= 2) {
		char *old = find_link(major, minor, ino, mode, collected);
		if (old)
			return (sys_link(old, collected) < 0) ? -1 : 1;
	}
	return 0;
}

static void __init clean_path(char *path, umode_t fmode)
{
	struct stat st;

	if (!sys_newlstat(path, &st) && (st.st_mode ^ fmode) & S_IFMT) {
		if (S_ISDIR(st.st_mode))
			sys_rmdir(path);
		else
			sys_unlink(path);
	}
}

static __initdata int wfd;

static int __init do_name(void)
{
	state = SkipIt;
	next_state = Reset;
	if (strcmp(collected, "TRAILER!!!") == 0) {
		free_hash();
		return 0;
	}
	clean_path(collected, mode);
	if (S_ISREG(mode)) {
		int ml = maybe_link();
		if (ml >= 0) {
			int openflags = O_WRONLY|O_CREAT;
			if (ml != 1)
				openflags |= O_TRUNC;
			wfd = sys_open(collected, openflags, mode);

			if (wfd >= 0) {
				sys_fchown(wfd, uid, gid);
				sys_fchmod(wfd, mode);
				if (body_len)
					sys_ftruncate(wfd, body_len);
				vcollected = kstrdup(collected, GFP_KERNEL);
				state = CopyFile;
			}
		}
	} else if (S_ISDIR(mode)) {
		sys_mkdir(collected, mode);
		sys_chown(collected, uid, gid);
		sys_chmod(collected, mode);
		dir_add(collected, mtime);
	} else if (S_ISBLK(mode) || S_ISCHR(mode) ||
		   S_ISFIFO(mode) || S_ISSOCK(mode)) {
		if (maybe_link() == 0) {
			sys_mknod(collected, mode, rdev);
			sys_chown(collected, uid, gid);
			sys_chmod(collected, mode);
			do_utime(collected, mtime);
		}
	}
	return 0;
}

static int __init do_copy(void)
{
	if (byte_count >= body_len) {
		if (xwrite(wfd, victim, body_len) != body_len)
			error("write error");
		sys_close(wfd);
		do_utime(vcollected, mtime);
		kfree(vcollected);
		eat(body_len);
		state = SkipIt;
		return 0;
	} else {
		if (xwrite(wfd, victim, byte_count) != byte_count)
			error("write error");
		body_len -= byte_count;
		eat(byte_count);
		return 1;
	}
}

static int __init do_symlink(void)
{
	collected[N_ALIGN(name_len) + body_len] = '\0';
	clean_path(collected, 0);
	sys_symlink(collected + N_ALIGN(name_len), collected);
	sys_lchown(collected, uid, gid);
	do_utime(collected, mtime);
	state = SkipIt;
	next_state = Reset;
	return 0;
}

static __initdata int (*actions[])(void) = {
	[Start]		= do_start,
	[Collect]	= do_collect,
	[GotHeader]	= do_header,
	[SkipIt]	= do_skip,
	[GotName]	= do_name,
	[CopyFile]	= do_copy,
	[GotSymlink]	= do_symlink,
	[Reset]		= do_reset,
};

static long __init write_buffer(char *buf, unsigned long len)
{
	byte_count = len;
	victim = buf;

	while (!actions[state]())
		;
	return len - byte_count;
}

static long __init flush_buffer(void *bufv, unsigned long len)
{
	char *buf = (char *) bufv;
	long written;
	long origLen = len;
	if (message)
		return -1;
	while ((written = write_buffer(buf, len)) < len && !message) {
		char c = buf[written];
		if (c == '0') {
			buf += written;
			len -= written;
			state = Start;
		} else if (c == 0) {
			buf += written;
			len -= written;
			state = Reset;
		} else
			error("junk in compressed archive");
	}
	return origLen;
}

static unsigned long my_inptr; /* index of next byte to be processed in inbuf */

#include <linux/decompress/generic.h>

static char * __init unpack_to_rootfs(char *buf, unsigned long len)
{
	long written;
	decompress_fn decompress;
	const char *compress_name;
	static __initdata char msg_buf[64];

	header_buf = kmalloc(110, GFP_KERNEL);
	symlink_buf = kmalloc(PATH_MAX + N_ALIGN(PATH_MAX) + 1, GFP_KERNEL);
	name_buf = kmalloc(N_ALIGN(PATH_MAX), GFP_KERNEL);

	if (!header_buf || !symlink_buf || !name_buf)
		panic("can't allocate buffers");

	state = Start;
	this_header = 0;
	message = NULL;
	while (!message && len) {
		loff_t saved_offset = this_header;
		if (*buf == '0' && !(this_header & 3)) {
			state = Start;
			written = write_buffer(buf, len);
			buf += written;
			len -= written;
			continue;
		}
		if (!*buf) {
			buf++;
			len--;
			this_header++;
			continue;
		}
		this_header = 0;
		decompress = decompress_method(buf, len, &compress_name);
		pr_debug("Detected %s compressed data\n", compress_name);
		if (decompress) {
			int res = decompress(buf, len, NULL, flush_buffer, NULL,
				   &my_inptr, error);
			if (res)
				error("decompressor failed");
		} else if (compress_name) {
			if (!message) {
				snprintf(msg_buf, sizeof msg_buf,
					 "compression method %s not configured",
					 compress_name);
				message = msg_buf;
			}
		} else
			error("junk in compressed archive");
		if (state != Reset)
			error("junk in compressed archive");
		this_header = saved_offset + my_inptr;
		buf += my_inptr;
		len -= my_inptr;
	}
	dir_utime();
	kfree(name_buf);
	kfree(symlink_buf);
	kfree(header_buf);
	return message;
}

static int __initdata do_retain_initrd;

static int __init retain_initrd_param(char *str)
{
	if (*str)
		return 0;
	do_retain_initrd = 1;
	return 1;
}
__setup("retain_initrd", retain_initrd_param);

extern char __initramfs_start[];
extern unsigned long __initramfs_size;
#include <linux/initrd.h>
#include <linux/kexec.h>

static void __init free_initrd(void)
{
#ifdef CONFIG_KEXEC_CORE
	unsigned long crashk_start = (unsigned long)__va(crashk_res.start);
	unsigned long crashk_end   = (unsigned long)__va(crashk_res.end);
#endif
	if (do_retain_initrd)
		goto skip;

#ifdef CONFIG_KEXEC_CORE
	/*
	 * If the initrd region is overlapped with crashkernel reserved region,
	 * free only memory that is not part of crashkernel region.
	 */
	if (initrd_start < crashk_end && initrd_end > crashk_start) {
		/*
		 * Initialize initrd memory region since the kexec boot does
		 * not do.
		 */
		memset((void *)initrd_start, 0, initrd_end - initrd_start);
		if (initrd_start < crashk_start)
			free_initrd_mem(initrd_start, crashk_start);
		if (initrd_end > crashk_end)
			free_initrd_mem(crashk_end, initrd_end);
	} else
#endif
		free_initrd_mem(initrd_start, initrd_end);
skip:
	initrd_start = 0;
	initrd_end = 0;
}

#ifdef CONFIG_BLK_DEV_RAM
#define BUF_SIZE 1024
static void __init clean_rootfs(void)
{
	int fd;
	void *buf;
	struct linux_dirent64 *dirp;
	int num;

	fd = sys_open("/", O_RDONLY, 0);
	WARN_ON(fd < 0);
	if (fd < 0)
		return;
	buf = kzalloc(BUF_SIZE, GFP_KERNEL);
	WARN_ON(!buf);
	if (!buf) {
		sys_close(fd);
		return;
	}

	dirp = buf;
	num = sys_getdents64(fd, dirp, BUF_SIZE);
	while (num > 0) {
		while (num > 0) {
			struct stat st;
			int ret;

			ret = sys_newlstat(dirp->d_name, &st);
			WARN_ON_ONCE(ret);
			if (!ret) {
				if (S_ISDIR(st.st_mode))
					sys_rmdir(dirp->d_name);
				else
					sys_unlink(dirp->d_name);
			}

			num -= dirp->d_reclen;
			dirp = (void *)dirp + dirp->d_reclen;
		}
		dirp = buf;
		memset(buf, 0, BUF_SIZE);
		num = sys_getdents64(fd, dirp, BUF_SIZE);
	}

	sys_close(fd);
	kfree(buf);
}
#endif

static int __initdata do_skip_initramfs;

static int __init skip_initramfs_param(char *str)
{
	if (*str)
		return 0;
	do_skip_initramfs = 1;
	return 1;
}
__setup("skip_initramfs", skip_initramfs_param);

static int __init populate_rootfs(void)
{
	char *err;

<<<<<<< HEAD
#ifdef CONFIG_DIAG_KERNEL
	pr_info("Skip init ramfs on Diag image\n");
	do_skip_initramfs = 0;
#endif

	if (do_skip_initramfs)
		return default_rootfs();
=======
	if (do_skip_initramfs) {
		if (initrd_start)
			free_initrd();
		return default_rootfs();
	}
>>>>>>> 3fd926a5

	err = unpack_to_rootfs(__initramfs_start, __initramfs_size);
	if (err)
		panic("%s", err); /* Failed to decompress INTERNAL initramfs */
	if (initrd_start) {
#ifdef CONFIG_BLK_DEV_RAM
		int fd;
		printk(KERN_INFO "Trying to unpack rootfs image as initramfs...\n");
		err = unpack_to_rootfs((char *)initrd_start,
			initrd_end - initrd_start);
		if (!err) {
			free_initrd();
			goto done;
		} else {
			clean_rootfs();
			unpack_to_rootfs(__initramfs_start, __initramfs_size);
		}
		printk(KERN_INFO "rootfs image is not initramfs (%s)"
				"; looks like an initrd\n", err);
		fd = sys_open("/initrd.image",
			      O_WRONLY|O_CREAT, 0700);
		if (fd >= 0) {
			ssize_t written = xwrite(fd, (char *)initrd_start,
						initrd_end - initrd_start);

			if (written != initrd_end - initrd_start)
				pr_err("/initrd.image: incomplete write (%zd != %ld)\n",
				       written, initrd_end - initrd_start);

			sys_close(fd);
			free_initrd();
		}
	done:
#else
		printk(KERN_INFO "Unpacking initramfs...\n");
		err = unpack_to_rootfs((char *)initrd_start,
			initrd_end - initrd_start);
		if (err)
			printk(KERN_EMERG "Initramfs unpacking failed: %s\n", err);
		free_initrd();
#endif
		flush_delayed_fput();
		/*
		 * Try loading default modules from initramfs.  This gives
		 * us a chance to load before device_initcalls.
		 */
		load_default_modules();
	}
	return 0;
}
rootfs_initcall(populate_rootfs);<|MERGE_RESOLUTION|>--- conflicted
+++ resolved
@@ -622,21 +622,16 @@
 {
 	char *err;
 
-<<<<<<< HEAD
 #ifdef CONFIG_DIAG_KERNEL
 	pr_info("Skip init ramfs on Diag image\n");
 	do_skip_initramfs = 0;
 #endif
 
-	if (do_skip_initramfs)
-		return default_rootfs();
-=======
 	if (do_skip_initramfs) {
 		if (initrd_start)
 			free_initrd();
 		return default_rootfs();
 	}
->>>>>>> 3fd926a5
 
 	err = unpack_to_rootfs(__initramfs_start, __initramfs_size);
 	if (err)
