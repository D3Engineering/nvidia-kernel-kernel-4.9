--- conflicted
+++ resolved
@@ -129,12 +129,8 @@
 
 config CRYPTO_ECDH
 	tristate "ECDH algorithm"
-<<<<<<< HEAD
 	select CRYTPO_KPP
 	select CRYPTO_ECC
-=======
-	select CRYPTO_KPP
->>>>>>> a9fd3188
 	help
 	  Generic implementation of the ECDH algorithm
 
