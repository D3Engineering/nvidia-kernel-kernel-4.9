--- conflicted
+++ resolved
@@ -285,18 +285,7 @@
 endif # NO_LIBELF
 
 ifndef NO_LIBELF
-<<<<<<< HEAD
-CFLAGS += -DLIBELF_SUPPORT
-FLAGS_LIBELF=$(CFLAGS) $(LDFLAGS) $(EXTLIBS)
-ifeq ($(call try-cc,$(SOURCE_ELF_MMAP),$(FLAGS_LIBELF),-DLIBELF_MMAP),y)
-  CFLAGS += -DLIBELF_MMAP
-endif
-ifeq ($(call try-cc,$(SOURCE_ELF_GETPHDRNUM),$(FLAGS_LIBELF),-DHAVE_ELF_GETPHDRNUM),y)
-  CFLAGS += -DHAVE_ELF_GETPHDRNUM
-endif
-=======
   CFLAGS += -DHAVE_LIBELF_SUPPORT
->>>>>>> d8ec26d7
 
   ifeq ($(feature-libelf-mmap), 1)
     CFLAGS += -DHAVE_LIBELF_MMAP_SUPPORT
