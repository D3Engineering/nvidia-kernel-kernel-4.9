#
# For a description of the syntax of this configuration file,
# see Documentation/kbuild/kconfig-language.txt.
#

config SCHED_MC
	def_bool y
	depends on SMP

config MMU
	def_bool y

config ZONE_DMA
	def_bool y
	depends on 64BIT

config LOCKDEP_SUPPORT
	def_bool y

config STACKTRACE_SUPPORT
	def_bool y

config HAVE_LATENCYTOP_SUPPORT
	def_bool y

config RWSEM_GENERIC_SPINLOCK
	bool

config RWSEM_XCHGADD_ALGORITHM
	def_bool y

config ARCH_HAS_ILOG2_U32
	bool
	default n

config ARCH_HAS_ILOG2_U64
	bool
	default n

config GENERIC_HWEIGHT
	def_bool y

config GENERIC_TIME
	def_bool y

config GENERIC_TIME_VSYSCALL
	def_bool y

config GENERIC_CLOCKEVENTS
	def_bool y

config GENERIC_BUG
	bool
	depends on BUG
	default y

config NO_IOMEM
	def_bool y

config NO_DMA
	def_bool y

config GENERIC_LOCKBREAK
	bool
	default y
	depends on SMP && PREEMPT

config PGSTE
	bool
	default y if KVM

config VIRT_CPU_ACCOUNTING
	def_bool y

config ARCH_SUPPORTS_DEBUG_PAGEALLOC
	def_bool y

mainmenu "Linux Kernel Configuration"

config S390
	def_bool y
	select USE_GENERIC_SMP_HELPERS if SMP
	select HAVE_SYSCALL_WRAPPERS
	select HAVE_FUNCTION_TRACER
	select HAVE_FUNCTION_TRACE_MCOUNT_TEST
	select HAVE_FTRACE_MCOUNT_RECORD
	select HAVE_FTRACE_SYSCALLS
	select HAVE_DYNAMIC_FTRACE
	select HAVE_FUNCTION_GRAPH_TRACER
	select HAVE_DEFAULT_NO_SPIN_MUTEXES
	select HAVE_OPROFILE
	select HAVE_KPROBES
	select HAVE_KRETPROBES
	select HAVE_KVM if 64BIT
	select HAVE_ARCH_TRACEHOOK
	select INIT_ALL_POSSIBLE
	select HAVE_PERF_COUNTERS
<<<<<<< HEAD
=======
	select GENERIC_ATOMIC64 if !64BIT

config SCHED_OMIT_FRAME_POINTER
	bool
	default y
>>>>>>> 80ffb3cc

source "init/Kconfig"

source "kernel/Kconfig.freezer"

menu "Base setup"

comment "Processor type and features"

source "kernel/time/Kconfig"

config 64BIT
	bool "64 bit kernel"
	help
	  Select this option if you have a 64 bit IBM zSeries machine
	  and want to use the 64 bit addressing mode.

config 32BIT
	bool
	default y if !64BIT

config KTIME_SCALAR
	def_bool 32BIT

config SMP
	bool "Symmetric multi-processing support"
	---help---
	  This enables support for systems with more than one CPU. If you have
	  a system with only one CPU, like most personal computers, say N. If
	  you have a system with more than one CPU, say Y.

	  If you say N here, the kernel will run on single and multiprocessor
	  machines, but will use only one CPU of a multiprocessor machine. If
	  you say Y here, the kernel will run on many, but not all,
	  singleprocessor machines. On a singleprocessor machine, the kernel
	  will run faster if you say N here.

	  See also the SMP-HOWTO available at
	  <http://www.tldp.org/docs.html#howto>.

	  Even if you don't know what to do here, say Y.

config NR_CPUS
	int "Maximum number of CPUs (2-64)"
	range 2 64
	depends on SMP
	default "32" if !64BIT
	default "64" if 64BIT
	help
	  This allows you to specify the maximum number of CPUs which this
	  kernel will support.  The maximum supported value is 64 and the
	  minimum value which makes sense is 2.

	  This is purely to save memory - each supported CPU adds
	  approximately sixteen kilobytes to the kernel image.

config HOTPLUG_CPU
	bool "Support for hot-pluggable CPUs"
	depends on SMP
	select HOTPLUG
	default n
	help
	  Say Y here to be able to turn CPUs off and on. CPUs
	  can be controlled through /sys/devices/system/cpu/cpu#.
	  Say N if you want to disable CPU hotplug.

config MATHEMU
	bool "IEEE FPU emulation"
	depends on MARCH_G5
	help
	  This option is required for IEEE compliant floating point arithmetic
	  on older S/390 machines. Say Y unless you know your machine doesn't
	  need this.

config COMPAT
	bool "Kernel support for 31 bit emulation"
	depends on 64BIT
	select COMPAT_BINFMT_ELF
	help
	  Select this option if you want to enable your system kernel to
	  handle system-calls from ELF binaries for 31 bit ESA.  This option
	  (and some other stuff like libraries and such) is needed for
	  executing 31 bit applications.  It is safe to say "Y".

config SYSVIPC_COMPAT
	bool
	depends on COMPAT && SYSVIPC
	default y

config AUDIT_ARCH
	bool
	default y

config S390_SWITCH_AMODE
	bool "Switch kernel/user addressing modes"
	help
	  This option allows to switch the addressing modes of kernel and user
	  space. The kernel parameter switch_amode=on will enable this feature,
	  default is disabled. Enabling this (via kernel parameter) on machines
	  earlier than IBM System z9-109 EC/BC will reduce system performance.

	  Note that this option will also be selected by selecting the execute
	  protection option below. Enabling the execute protection via the
	  noexec kernel parameter will also switch the addressing modes,
	  independent of the switch_amode kernel parameter.


config S390_EXEC_PROTECT
	bool "Data execute protection"
	select S390_SWITCH_AMODE
	help
	  This option allows to enable a buffer overflow protection for user
	  space programs and it also selects the addressing mode option above.
	  The kernel parameter noexec=on will enable this feature and also
	  switch the addressing modes, default is disabled. Enabling this (via
	  kernel parameter) on machines earlier than IBM System z9-109 EC/BC
	  will reduce system performance.

comment "Code generation options"

choice
	prompt "Processor type"
	default MARCH_G5

config MARCH_G5
	bool "S/390 model G5 and G6"
	depends on !64BIT
	help
	  Select this to build a 31 bit kernel that works
	  on all S/390 and zSeries machines.

config MARCH_Z900
	bool "IBM eServer zSeries model z800 and z900"
	help
	  Select this to optimize for zSeries machines. This
	  will enable some optimizations that are not available
	  on older 31 bit only CPUs.

config MARCH_Z990
	bool "IBM eServer zSeries model z890 and z990"
	help
	  Select this enable optimizations for model z890/z990.
	  This will be slightly faster but does not work on
	  older machines such as the z900.

config MARCH_Z9_109
	bool "IBM System z9"
	help
	  Select this to enable optimizations for IBM System z9-109, IBM
	  System z9 Enterprise Class (z9 EC), and IBM System z9 Business
	  Class (z9 BC). The kernel will be slightly faster but will not
	  work on older machines such as the z990, z890, z900, and z800.

config MARCH_Z10
	bool "IBM System z10"
	help
	  Select this to enable optimizations for IBM System z10. The
	  kernel will be slightly faster but will not work on older
	  machines such as the z990, z890, z900, z800, z9-109, z9-ec
	  and z9-bc.

endchoice

config PACK_STACK
	bool "Pack kernel stack"
	help
	  This option enables the compiler option -mkernel-backchain if it
	  is available. If the option is available the compiler supports
	  the new stack layout which dramatically reduces the minimum stack
	  frame size. With an old compiler a non-leaf function needs a
	  minimum of 96 bytes on 31 bit and 160 bytes on 64 bit. With
	  -mkernel-backchain the minimum size drops to 16 byte on 31 bit
	  and 24 byte on 64 bit.

	  Say Y if you are unsure.

config SMALL_STACK
	bool "Use 8kb for kernel stack instead of 16kb"
	depends on PACK_STACK && 64BIT && !LOCKDEP
	help
	  If you say Y here and the compiler supports the -mkernel-backchain
	  option the kernel will use a smaller kernel stack size. The reduced
	  size is 8kb instead of 16kb. This allows to run more threads on a
	  system and reduces the pressure on the memory management for higher
	  order page allocations.

	  Say N if you are unsure.

config CHECK_STACK
	bool "Detect kernel stack overflow"
	help
	  This option enables the compiler option -mstack-guard and
	  -mstack-size if they are available. If the compiler supports them
	  it will emit additional code to each function prolog to trigger
	  an illegal operation if the kernel stack is about to overflow.

	  Say N if you are unsure.

config STACK_GUARD
	int "Size of the guard area (128-1024)"
	range 128 1024
	depends on CHECK_STACK
	default "256"
	help
	  This allows you to specify the size of the guard area at the lower
	  end of the kernel stack. If the kernel stack points into the guard
	  area on function entry an illegal operation is triggered. The size
	  needs to be a power of 2. Please keep in mind that the size of an
	  interrupt frame is 184 bytes for 31 bit and 328 bytes on 64 bit.
	  The minimum size for the stack guard should be 256 for 31 bit and
	  512 for 64 bit.

config WARN_STACK
	bool "Emit compiler warnings for function with broken stack usage"
	help
	  This option enables the compiler options -mwarn-framesize and
	  -mwarn-dynamicstack. If the compiler supports these options it
	  will generate warnings for function which either use alloca or
	  create a stack frame bigger than CONFIG_WARN_STACK_SIZE.

	  Say N if you are unsure.

config WARN_STACK_SIZE
	int "Maximum frame size considered safe (128-2048)"
	range 128 2048
	depends on WARN_STACK
	default "2048"
	help
	  This allows you to specify the maximum frame size a function may
	  have without the compiler complaining about it.

config ARCH_POPULATES_NODE_MAP
	def_bool y

comment "Kernel preemption"

source "kernel/Kconfig.preempt"

config ARCH_SPARSEMEM_ENABLE
	def_bool y
	select SPARSEMEM_VMEMMAP_ENABLE
	select SPARSEMEM_VMEMMAP
	select SPARSEMEM_STATIC if !64BIT

config ARCH_SPARSEMEM_DEFAULT
	def_bool y

config ARCH_SELECT_MEMORY_MODEL
       def_bool y

config ARCH_ENABLE_MEMORY_HOTPLUG
	def_bool y
	depends on SPARSEMEM

config ARCH_ENABLE_MEMORY_HOTREMOVE
	def_bool y

config ARCH_HIBERNATION_POSSIBLE
       def_bool y if 64BIT

source "mm/Kconfig"

comment "I/O subsystem configuration"

config QDIO
	tristate "QDIO support"
	---help---
	  This driver provides the Queued Direct I/O base support for
	  IBM System z.

	  To compile this driver as a module, choose M here: the
	  module will be called qdio.

	  If unsure, say Y.

config CHSC_SCH
	tristate "Support for CHSC subchannels"
	help
	  This driver allows usage of CHSC subchannels. A CHSC subchannel
	  is usually present on LPAR only.
	  The driver creates a device /dev/chsc, which may be used to
	  obtain I/O configuration information about the machine and
	  to issue asynchronous chsc commands (DANGEROUS).
	  You will usually only want to use this interface on a special
	  LPAR designated for system management.

	  To compile this driver as a module, choose M here: the
	  module will be called chsc_sch.

	  If unsure, say N.

comment "Misc"

config IPL
	bool "Builtin IPL record support"
	help
	  If you want to use the produced kernel to IPL directly from a
	  device, you have to merge a bootsector specific to the device
	  into the first bytes of the kernel. You will have to select the
	  IPL device.

choice
	prompt "IPL method generated into head.S"
	depends on IPL
	default IPL_VM
	help
	  Select "tape" if you want to IPL the image from a Tape.

	  Select "vm_reader" if you are running under VM/ESA and want
	  to IPL the image from the emulated card reader.

config IPL_TAPE
	bool "tape"

config IPL_VM
	bool "vm_reader"

endchoice

source "fs/Kconfig.binfmt"

config FORCE_MAX_ZONEORDER
	int
	default "9"

config PROCESS_DEBUG
	bool "Show crashed user process info"
	help
	  Say Y to print all process fault locations to the console.  This is
	  a debugging option; you probably do not want to set it unless you
	  are an S390 port maintainer.

config PFAULT
	bool "Pseudo page fault support"
	help
	  Select this option, if you want to use PFAULT pseudo page fault
	  handling under VM. If running native or in LPAR, this option
	  has no effect. If your VM does not support PFAULT, PAGEEX
	  pseudo page fault handling will be used.
	  Note that VM 4.2 supports PFAULT but has a bug in its
	  implementation that causes some problems.
	  Everybody who wants to run Linux under VM != VM4.2 should select
	  this option.

config SHARED_KERNEL
	bool "VM shared kernel support"
	help
	  Select this option, if you want to share the text segment of the
	  Linux kernel between different VM guests. This reduces memory
	  usage with lots of guests but greatly increases kernel size.
	  Also if a kernel was IPL'ed from a shared segment the kexec system
	  call will not work.
	  You should only select this option if you know what you are
	  doing and want to exploit this feature.

config CMM
	tristate "Cooperative memory management"
	help
	  Select this option, if you want to enable the kernel interface
	  to reduce the memory size of the system. This is accomplished
	  by allocating pages of memory and put them "on hold". This only
	  makes sense for a system running under VM where the unused pages
	  will be reused by VM for other guest systems. The interface
	  allows an external monitor to balance memory of many systems.
	  Everybody who wants to run Linux under VM should select this
	  option.

config CMM_PROC
	bool "/proc interface to cooperative memory management"
	depends on CMM
	help
	  Select this option to enable the /proc interface to the
	  cooperative memory management.

config CMM_IUCV
	bool "IUCV special message interface to cooperative memory management"
	depends on CMM && (SMSGIUCV=y || CMM=SMSGIUCV)
	help
	  Select this option to enable the special message interface to
	  the cooperative memory management.

config PAGE_STATES
	bool "Unused page notification"
	help
	  This enables the notification of unused pages to the
	  hypervisor. The ESSA instruction is used to do the states
	  changes between a page that has content and the unused state.

config APPLDATA_BASE
	bool "Linux - VM Monitor Stream, base infrastructure"
	depends on PROC_FS
	help
	  This provides a kernel interface for creating and updating z/VM APPLDATA
	  monitor records. The monitor records are updated at certain time
	  intervals, once the timer is started.
	  Writing 1 or 0 to /proc/appldata/timer starts(1) or stops(0) the timer,
	  i.e. enables or disables monitoring on the Linux side.
	  A custom interval value (in seconds) can be written to
	  /proc/appldata/interval.

	  Defaults are 60 seconds interval and timer off.
	  The /proc entries can also be read from, showing the current settings.

config APPLDATA_MEM
	tristate "Monitor memory management statistics"
	depends on APPLDATA_BASE && VM_EVENT_COUNTERS
	help
	  This provides memory management related data to the Linux - VM Monitor
	  Stream, like paging/swapping rate, memory utilisation, etc.
	  Writing 1 or 0 to /proc/appldata/memory creates(1) or removes(0) a z/VM
	  APPLDATA monitor record, i.e. enables or disables monitoring this record
	  on the z/VM side.

	  Default is disabled.
	  The /proc entry can also be read from, showing the current settings.

	  This can also be compiled as a module, which will be called
	  appldata_mem.o.

config APPLDATA_OS
	tristate "Monitor OS statistics"
	depends on APPLDATA_BASE
	help
	  This provides OS related data to the Linux - VM Monitor Stream, like
	  CPU utilisation, etc.
	  Writing 1 or 0 to /proc/appldata/os creates(1) or removes(0) a z/VM
	  APPLDATA monitor record, i.e. enables or disables monitoring this record
	  on the z/VM side.

	  Default is disabled.
	  This can also be compiled as a module, which will be called
	  appldata_os.o.

config APPLDATA_NET_SUM
	tristate "Monitor overall network statistics"
	depends on APPLDATA_BASE && NET
	help
	  This provides network related data to the Linux - VM Monitor Stream,
	  currently there is only a total sum of network I/O statistics, no
	  per-interface data.
	  Writing 1 or 0 to /proc/appldata/net_sum creates(1) or removes(0) a z/VM
	  APPLDATA monitor record, i.e. enables or disables monitoring this record
	  on the z/VM side.

	  Default is disabled.
	  This can also be compiled as a module, which will be called
	  appldata_net_sum.o.

source kernel/Kconfig.hz

config S390_HYPFS_FS
	bool "s390 hypervisor file system support"
	select SYS_HYPERVISOR
	default y
	help
	  This is a virtual file system intended to provide accounting
	  information in an s390 hypervisor environment.

config KEXEC
	bool "kexec system call"
	help
	  kexec is a system call that implements the ability to shutdown your
	  current kernel, and to start another kernel.  It is like a reboot
	  but is independent of hardware/microcode support.

config ZFCPDUMP
	bool "zfcpdump support"
	select SMP
	default n
	help
	  Select this option if you want to build an zfcpdump enabled kernel.
	  Refer to <file:Documentation/s390/zfcpdump.txt> for more details on this.

config S390_GUEST
bool "s390 guest support for KVM (EXPERIMENTAL)"
	depends on 64BIT && EXPERIMENTAL
	select VIRTIO
	select VIRTIO_RING
	select VIRTIO_CONSOLE
	help
	  Select this option if you want to run the kernel as a guest under
	  the KVM hypervisor. This will add detection for KVM as well  as a
	  virtio transport. If KVM is detected, the virtio console will be
	  the default console.

config SECCOMP
	bool "Enable seccomp to safely compute untrusted bytecode"
	depends on PROC_FS
	default y
	help
	  This kernel feature is useful for number crunching applications
	  that may need to compute untrusted bytecode during their
	  execution. By using pipes or other transports made available to
	  the process as file descriptors supporting the read/write
	  syscalls, it's possible to isolate those applications in
	  their own address space using seccomp. Once seccomp is
	  enabled via /proc/<pid>/seccomp, it cannot be disabled
	  and the task is only allowed to execute a few safe syscalls
	  defined by each seccomp mode.

	  If unsure, say Y.

endmenu

menu "Power Management"

source "kernel/power/Kconfig"

endmenu

source "net/Kconfig"

config PCMCIA
	def_bool n

config CCW
	def_bool y

source "drivers/Kconfig"

source "fs/Kconfig"

source "arch/s390/Kconfig.debug"

source "security/Kconfig"

source "crypto/Kconfig"

source "lib/Kconfig"

source "arch/s390/kvm/Kconfig"<|MERGE_RESOLUTION|>--- conflicted
+++ resolved
@@ -95,14 +95,11 @@
 	select HAVE_ARCH_TRACEHOOK
 	select INIT_ALL_POSSIBLE
 	select HAVE_PERF_COUNTERS
-<<<<<<< HEAD
-=======
 	select GENERIC_ATOMIC64 if !64BIT
 
 config SCHED_OMIT_FRAME_POINTER
 	bool
 	default y
->>>>>>> 80ffb3cc
 
 source "init/Kconfig"
 
