--- conflicted
+++ resolved
@@ -5,11 +5,7 @@
 # Common support
 obj-y := id.o io.o control.o mux.o devices.o serial.o gpmc.o timer.o pm.o \
 	 common.o gpio.o dma.o wd_timer.o display.o i2c.o hdq1w.o omap_hwmod.o \
-<<<<<<< HEAD
-	 omap_device.o
-=======
 	 omap_device.o sram.o
->>>>>>> 48d224d1
 
 omap-2-3-common				= irq.o
 hwmod-common				= omap_hwmod.o \
