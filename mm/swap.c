--- conflicted
+++ resolved
@@ -1138,13 +1138,7 @@
 #ifdef CONFIG_SWAP
 	int i;
 
-<<<<<<< HEAD
-	if (bdi_init(swapper_spaces[0].backing_dev_info))
-		panic("Failed to init swap bdi");
 	for (i = 0; i < MAX_SWAPFILES; i++)
-=======
-	for (i = 0; i < MAX_SWAPFILES; i++) {
->>>>>>> 15d0f5ea
 		spin_lock_init(&swapper_spaces[i].tree_lock);
 #endif
 
