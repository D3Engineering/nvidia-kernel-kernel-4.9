--- conflicted
+++ resolved
@@ -991,12 +991,8 @@
 static void __ip_rt_update_pmtu(struct rtable *rt, struct flowi4 *fl4, u32 mtu)
 {
 	struct dst_entry *dst = &rt->dst;
-<<<<<<< HEAD
 	struct fib_result res = { 0 };
-=======
-	struct fib_result res;
 	bool lock = false;
->>>>>>> fe8d94d8
 
 	if (ip_mtu_locked(dst))
 		return;
