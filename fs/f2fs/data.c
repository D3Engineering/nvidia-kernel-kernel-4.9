--- conflicted
+++ resolved
@@ -1046,16 +1046,11 @@
 	if (check_direct_IO(inode, rw, iter, offset))
 		return 0;
 
-<<<<<<< HEAD
 	/* clear fsync mark to recover these blocks */
 	fsync_mark_clear(F2FS_SB(inode->i_sb), inode->i_ino);
 
-	return blockdev_direct_IO(rw, iocb, inode, iov, offset, nr_segs,
-							get_data_block);
-=======
 	return blockdev_direct_IO(rw, iocb, inode, iter, offset,
 				  get_data_block);
->>>>>>> c2338f2d
 }
 
 static void f2fs_invalidate_data_page(struct page *page, unsigned int offset,
