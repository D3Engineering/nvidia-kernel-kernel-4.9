/*
	Copyright (C) 2004 - 2009 Ivo van Doorn <IvDoorn@gmail.com>
	<http://rt2x00.serialmonkey.com>

	This program is free software; you can redistribute it and/or modify
	it under the terms of the GNU General Public License as published by
	the Free Software Foundation; either version 2 of the License, or
	(at your option) any later version.

	This program is distributed in the hope that it will be useful,
	but WITHOUT ANY WARRANTY; without even the implied warranty of
	MERCHANTABILITY or FITNESS FOR A PARTICULAR PURPOSE. See the
	GNU General Public License for more details.

	You should have received a copy of the GNU General Public License
	along with this program; if not, write to the
	Free Software Foundation, Inc.,
	59 Temple Place - Suite 330, Boston, MA 02111-1307, USA.
 */

/*
	Module: rt73usb
	Abstract: rt73usb device specific routines.
	Supported chipsets: rt2571W & rt2671.
 */

#include <linux/crc-itu-t.h>
#include <linux/delay.h>
#include <linux/etherdevice.h>
#include <linux/init.h>
#include <linux/kernel.h>
#include <linux/module.h>
#include <linux/slab.h>
#include <linux/usb.h>

#include "rt2x00.h"
#include "rt2x00usb.h"
#include "rt73usb.h"

/*
 * Allow hardware encryption to be disabled.
 */
static int modparam_nohwcrypt;
module_param_named(nohwcrypt, modparam_nohwcrypt, bool, S_IRUGO);
MODULE_PARM_DESC(nohwcrypt, "Disable hardware encryption.");

/*
 * Register access.
 * All access to the CSR registers will go through the methods
 * rt2x00usb_register_read and rt2x00usb_register_write.
 * BBP and RF register require indirect register access,
 * and use the CSR registers BBPCSR and RFCSR to achieve this.
 * These indirect registers work with busy bits,
 * and we will try maximal REGISTER_BUSY_COUNT times to access
 * the register while taking a REGISTER_BUSY_DELAY us delay
 * between each attampt. When the busy bit is still set at that time,
 * the access attempt is considered to have failed,
 * and we will print an error.
 * The _lock versions must be used if you already hold the csr_mutex
 */
#define WAIT_FOR_BBP(__dev, __reg) \
	rt2x00usb_regbusy_read((__dev), PHY_CSR3, PHY_CSR3_BUSY, (__reg))
#define WAIT_FOR_RF(__dev, __reg) \
	rt2x00usb_regbusy_read((__dev), PHY_CSR4, PHY_CSR4_BUSY, (__reg))

static void rt73usb_bbp_write(struct rt2x00_dev *rt2x00dev,
			      const unsigned int word, const u8 value)
{
	u32 reg;

	mutex_lock(&rt2x00dev->csr_mutex);

	/*
	 * Wait until the BBP becomes available, afterwards we
	 * can safely write the new data into the register.
	 */
	if (WAIT_FOR_BBP(rt2x00dev, &reg)) {
		reg = 0;
		rt2x00_set_field32(&reg, PHY_CSR3_VALUE, value);
		rt2x00_set_field32(&reg, PHY_CSR3_REGNUM, word);
		rt2x00_set_field32(&reg, PHY_CSR3_BUSY, 1);
		rt2x00_set_field32(&reg, PHY_CSR3_READ_CONTROL, 0);

		rt2x00usb_register_write_lock(rt2x00dev, PHY_CSR3, reg);
	}

	mutex_unlock(&rt2x00dev->csr_mutex);
}

static void rt73usb_bbp_read(struct rt2x00_dev *rt2x00dev,
			     const unsigned int word, u8 *value)
{
	u32 reg;

	mutex_lock(&rt2x00dev->csr_mutex);

	/*
	 * Wait until the BBP becomes available, afterwards we
	 * can safely write the read request into the register.
	 * After the data has been written, we wait until hardware
	 * returns the correct value, if at any time the register
	 * doesn't become available in time, reg will be 0xffffffff
	 * which means we return 0xff to the caller.
	 */
	if (WAIT_FOR_BBP(rt2x00dev, &reg)) {
		reg = 0;
		rt2x00_set_field32(&reg, PHY_CSR3_REGNUM, word);
		rt2x00_set_field32(&reg, PHY_CSR3_BUSY, 1);
		rt2x00_set_field32(&reg, PHY_CSR3_READ_CONTROL, 1);

		rt2x00usb_register_write_lock(rt2x00dev, PHY_CSR3, reg);

		WAIT_FOR_BBP(rt2x00dev, &reg);
	}

	*value = rt2x00_get_field32(reg, PHY_CSR3_VALUE);

	mutex_unlock(&rt2x00dev->csr_mutex);
}

static void rt73usb_rf_write(struct rt2x00_dev *rt2x00dev,
			     const unsigned int word, const u32 value)
{
	u32 reg;

	mutex_lock(&rt2x00dev->csr_mutex);

	/*
	 * Wait until the RF becomes available, afterwards we
	 * can safely write the new data into the register.
	 */
	if (WAIT_FOR_RF(rt2x00dev, &reg)) {
		reg = 0;
		rt2x00_set_field32(&reg, PHY_CSR4_VALUE, value);
		/*
		 * RF5225 and RF2527 contain 21 bits per RF register value,
		 * all others contain 20 bits.
		 */
		rt2x00_set_field32(&reg, PHY_CSR4_NUMBER_OF_BITS,
				   20 + (rt2x00_rf(rt2x00dev, RF5225) ||
					 rt2x00_rf(rt2x00dev, RF2527)));
		rt2x00_set_field32(&reg, PHY_CSR4_IF_SELECT, 0);
		rt2x00_set_field32(&reg, PHY_CSR4_BUSY, 1);

		rt2x00usb_register_write_lock(rt2x00dev, PHY_CSR4, reg);
		rt2x00_rf_write(rt2x00dev, word, value);
	}

	mutex_unlock(&rt2x00dev->csr_mutex);
}

#ifdef CONFIG_RT2X00_LIB_DEBUGFS
static const struct rt2x00debug rt73usb_rt2x00debug = {
	.owner	= THIS_MODULE,
	.csr	= {
		.read		= rt2x00usb_register_read,
		.write		= rt2x00usb_register_write,
		.flags		= RT2X00DEBUGFS_OFFSET,
		.word_base	= CSR_REG_BASE,
		.word_size	= sizeof(u32),
		.word_count	= CSR_REG_SIZE / sizeof(u32),
	},
	.eeprom	= {
		.read		= rt2x00_eeprom_read,
		.write		= rt2x00_eeprom_write,
		.word_base	= EEPROM_BASE,
		.word_size	= sizeof(u16),
		.word_count	= EEPROM_SIZE / sizeof(u16),
	},
	.bbp	= {
		.read		= rt73usb_bbp_read,
		.write		= rt73usb_bbp_write,
		.word_base	= BBP_BASE,
		.word_size	= sizeof(u8),
		.word_count	= BBP_SIZE / sizeof(u8),
	},
	.rf	= {
		.read		= rt2x00_rf_read,
		.write		= rt73usb_rf_write,
		.word_base	= RF_BASE,
		.word_size	= sizeof(u32),
		.word_count	= RF_SIZE / sizeof(u32),
	},
};
#endif /* CONFIG_RT2X00_LIB_DEBUGFS */

static int rt73usb_rfkill_poll(struct rt2x00_dev *rt2x00dev)
{
	u32 reg;

	rt2x00usb_register_read(rt2x00dev, MAC_CSR13, &reg);
	return rt2x00_get_field32(reg, MAC_CSR13_BIT7);
}

#ifdef CONFIG_RT2X00_LIB_LEDS
static void rt73usb_brightness_set(struct led_classdev *led_cdev,
				   enum led_brightness brightness)
{
	struct rt2x00_led *led =
	   container_of(led_cdev, struct rt2x00_led, led_dev);
	unsigned int enabled = brightness != LED_OFF;
	unsigned int a_mode =
	    (enabled && led->rt2x00dev->curr_band == IEEE80211_BAND_5GHZ);
	unsigned int bg_mode =
	    (enabled && led->rt2x00dev->curr_band == IEEE80211_BAND_2GHZ);

	if (led->type == LED_TYPE_RADIO) {
		rt2x00_set_field16(&led->rt2x00dev->led_mcu_reg,
				   MCU_LEDCS_RADIO_STATUS, enabled);

		rt2x00usb_vendor_request_sw(led->rt2x00dev, USB_LED_CONTROL,
					    0, led->rt2x00dev->led_mcu_reg,
					    REGISTER_TIMEOUT);
	} else if (led->type == LED_TYPE_ASSOC) {
		rt2x00_set_field16(&led->rt2x00dev->led_mcu_reg,
				   MCU_LEDCS_LINK_BG_STATUS, bg_mode);
		rt2x00_set_field16(&led->rt2x00dev->led_mcu_reg,
				   MCU_LEDCS_LINK_A_STATUS, a_mode);

		rt2x00usb_vendor_request_sw(led->rt2x00dev, USB_LED_CONTROL,
					    0, led->rt2x00dev->led_mcu_reg,
					    REGISTER_TIMEOUT);
	} else if (led->type == LED_TYPE_QUALITY) {
		/*
		 * The brightness is divided into 6 levels (0 - 5),
		 * this means we need to convert the brightness
		 * argument into the matching level within that range.
		 */
		rt2x00usb_vendor_request_sw(led->rt2x00dev, USB_LED_CONTROL,
					    brightness / (LED_FULL / 6),
					    led->rt2x00dev->led_mcu_reg,
					    REGISTER_TIMEOUT);
	}
}

static int rt73usb_blink_set(struct led_classdev *led_cdev,
			     unsigned long *delay_on,
			     unsigned long *delay_off)
{
	struct rt2x00_led *led =
	    container_of(led_cdev, struct rt2x00_led, led_dev);
	u32 reg;

	rt2x00usb_register_read(led->rt2x00dev, MAC_CSR14, &reg);
	rt2x00_set_field32(&reg, MAC_CSR14_ON_PERIOD, *delay_on);
	rt2x00_set_field32(&reg, MAC_CSR14_OFF_PERIOD, *delay_off);
	rt2x00usb_register_write(led->rt2x00dev, MAC_CSR14, reg);

	return 0;
}

static void rt73usb_init_led(struct rt2x00_dev *rt2x00dev,
			     struct rt2x00_led *led,
			     enum led_type type)
{
	led->rt2x00dev = rt2x00dev;
	led->type = type;
	led->led_dev.brightness_set = rt73usb_brightness_set;
	led->led_dev.blink_set = rt73usb_blink_set;
	led->flags = LED_INITIALIZED;
}
#endif /* CONFIG_RT2X00_LIB_LEDS */

/*
 * Configuration handlers.
 */
static int rt73usb_config_shared_key(struct rt2x00_dev *rt2x00dev,
				     struct rt2x00lib_crypto *crypto,
				     struct ieee80211_key_conf *key)
{
	struct hw_key_entry key_entry;
	struct rt2x00_field32 field;
	u32 mask;
	u32 reg;

	if (crypto->cmd == SET_KEY) {
		/*
		 * rt2x00lib can't determine the correct free
		 * key_idx for shared keys. We have 1 register
		 * with key valid bits. The goal is simple, read
		 * the register, if that is full we have no slots
		 * left.
		 * Note that each BSS is allowed to have up to 4
		 * shared keys, so put a mask over the allowed
		 * entries.
		 */
		mask = (0xf << crypto->bssidx);

		rt2x00usb_register_read(rt2x00dev, SEC_CSR0, &reg);
		reg &= mask;

		if (reg && reg == mask)
			return -ENOSPC;

		key->hw_key_idx += reg ? ffz(reg) : 0;

		/*
		 * Upload key to hardware
		 */
		memcpy(key_entry.key, crypto->key,
		       sizeof(key_entry.key));
		memcpy(key_entry.tx_mic, crypto->tx_mic,
		       sizeof(key_entry.tx_mic));
		memcpy(key_entry.rx_mic, crypto->rx_mic,
		       sizeof(key_entry.rx_mic));

		reg = SHARED_KEY_ENTRY(key->hw_key_idx);
		rt2x00usb_register_multiwrite(rt2x00dev, reg,
					      &key_entry, sizeof(key_entry));

		/*
		 * The cipher types are stored over 2 registers.
		 * bssidx 0 and 1 keys are stored in SEC_CSR1 and
		 * bssidx 1 and 2 keys are stored in SEC_CSR5.
		 * Using the correct defines correctly will cause overhead,
		 * so just calculate the correct offset.
		 */
		if (key->hw_key_idx < 8) {
			field.bit_offset = (3 * key->hw_key_idx);
			field.bit_mask = 0x7 << field.bit_offset;

			rt2x00usb_register_read(rt2x00dev, SEC_CSR1, &reg);
			rt2x00_set_field32(&reg, field, crypto->cipher);
			rt2x00usb_register_write(rt2x00dev, SEC_CSR1, reg);
		} else {
			field.bit_offset = (3 * (key->hw_key_idx - 8));
			field.bit_mask = 0x7 << field.bit_offset;

			rt2x00usb_register_read(rt2x00dev, SEC_CSR5, &reg);
			rt2x00_set_field32(&reg, field, crypto->cipher);
			rt2x00usb_register_write(rt2x00dev, SEC_CSR5, reg);
		}

		/*
		 * The driver does not support the IV/EIV generation
		 * in hardware. However it doesn't support the IV/EIV
		 * inside the ieee80211 frame either, but requires it
		 * to be provided separately for the descriptor.
		 * rt2x00lib will cut the IV/EIV data out of all frames
		 * given to us by mac80211, but we must tell mac80211
		 * to generate the IV/EIV data.
		 */
		key->flags |= IEEE80211_KEY_FLAG_GENERATE_IV;
	}

	/*
	 * SEC_CSR0 contains only single-bit fields to indicate
	 * a particular key is valid. Because using the FIELD32()
	 * defines directly will cause a lot of overhead we use
	 * a calculation to determine the correct bit directly.
	 */
	mask = 1 << key->hw_key_idx;

	rt2x00usb_register_read(rt2x00dev, SEC_CSR0, &reg);
	if (crypto->cmd == SET_KEY)
		reg |= mask;
	else if (crypto->cmd == DISABLE_KEY)
		reg &= ~mask;
	rt2x00usb_register_write(rt2x00dev, SEC_CSR0, reg);

	return 0;
}

static int rt73usb_config_pairwise_key(struct rt2x00_dev *rt2x00dev,
				       struct rt2x00lib_crypto *crypto,
				       struct ieee80211_key_conf *key)
{
	struct hw_pairwise_ta_entry addr_entry;
	struct hw_key_entry key_entry;
	u32 mask;
	u32 reg;

	if (crypto->cmd == SET_KEY) {
		/*
		 * rt2x00lib can't determine the correct free
		 * key_idx for pairwise keys. We have 2 registers
		 * with key valid bits. The goal is simple, read
		 * the first register, if that is full move to
		 * the next register.
		 * When both registers are full, we drop the key,
		 * otherwise we use the first invalid entry.
		 */
		rt2x00usb_register_read(rt2x00dev, SEC_CSR2, &reg);
		if (reg && reg == ~0) {
			key->hw_key_idx = 32;
			rt2x00usb_register_read(rt2x00dev, SEC_CSR3, &reg);
			if (reg && reg == ~0)
				return -ENOSPC;
		}

		key->hw_key_idx += reg ? ffz(reg) : 0;

		/*
		 * Upload key to hardware
		 */
		memcpy(key_entry.key, crypto->key,
		       sizeof(key_entry.key));
		memcpy(key_entry.tx_mic, crypto->tx_mic,
		       sizeof(key_entry.tx_mic));
		memcpy(key_entry.rx_mic, crypto->rx_mic,
		       sizeof(key_entry.rx_mic));

		reg = PAIRWISE_KEY_ENTRY(key->hw_key_idx);
		rt2x00usb_register_multiwrite(rt2x00dev, reg,
					      &key_entry, sizeof(key_entry));

		/*
		 * Send the address and cipher type to the hardware register.
		 */
		memset(&addr_entry, 0, sizeof(addr_entry));
		memcpy(&addr_entry, crypto->address, ETH_ALEN);
		addr_entry.cipher = crypto->cipher;

		reg = PAIRWISE_TA_ENTRY(key->hw_key_idx);
		rt2x00usb_register_multiwrite(rt2x00dev, reg,
					    &addr_entry, sizeof(addr_entry));

		/*
		 * Enable pairwise lookup table for given BSS idx,
		 * without this received frames will not be decrypted
		 * by the hardware.
		 */
		rt2x00usb_register_read(rt2x00dev, SEC_CSR4, &reg);
		reg |= (1 << crypto->bssidx);
		rt2x00usb_register_write(rt2x00dev, SEC_CSR4, reg);

		/*
		 * The driver does not support the IV/EIV generation
		 * in hardware. However it doesn't support the IV/EIV
		 * inside the ieee80211 frame either, but requires it
		 * to be provided separately for the descriptor.
		 * rt2x00lib will cut the IV/EIV data out of all frames
		 * given to us by mac80211, but we must tell mac80211
		 * to generate the IV/EIV data.
		 */
		key->flags |= IEEE80211_KEY_FLAG_GENERATE_IV;
	}

	/*
	 * SEC_CSR2 and SEC_CSR3 contain only single-bit fields to indicate
	 * a particular key is valid. Because using the FIELD32()
	 * defines directly will cause a lot of overhead we use
	 * a calculation to determine the correct bit directly.
	 */
	if (key->hw_key_idx < 32) {
		mask = 1 << key->hw_key_idx;

		rt2x00usb_register_read(rt2x00dev, SEC_CSR2, &reg);
		if (crypto->cmd == SET_KEY)
			reg |= mask;
		else if (crypto->cmd == DISABLE_KEY)
			reg &= ~mask;
		rt2x00usb_register_write(rt2x00dev, SEC_CSR2, reg);
	} else {
		mask = 1 << (key->hw_key_idx - 32);

		rt2x00usb_register_read(rt2x00dev, SEC_CSR3, &reg);
		if (crypto->cmd == SET_KEY)
			reg |= mask;
		else if (crypto->cmd == DISABLE_KEY)
			reg &= ~mask;
		rt2x00usb_register_write(rt2x00dev, SEC_CSR3, reg);
	}

	return 0;
}

static void rt73usb_config_filter(struct rt2x00_dev *rt2x00dev,
				  const unsigned int filter_flags)
{
	u32 reg;

	/*
	 * Start configuration steps.
	 * Note that the version error will always be dropped
	 * and broadcast frames will always be accepted since
	 * there is no filter for it at this time.
	 */
	rt2x00usb_register_read(rt2x00dev, TXRX_CSR0, &reg);
	rt2x00_set_field32(&reg, TXRX_CSR0_DROP_CRC,
			   !(filter_flags & FIF_FCSFAIL));
	rt2x00_set_field32(&reg, TXRX_CSR0_DROP_PHYSICAL,
			   !(filter_flags & FIF_PLCPFAIL));
	rt2x00_set_field32(&reg, TXRX_CSR0_DROP_CONTROL,
			   !(filter_flags & (FIF_CONTROL | FIF_PSPOLL)));
	rt2x00_set_field32(&reg, TXRX_CSR0_DROP_NOT_TO_ME,
			   !(filter_flags & FIF_PROMISC_IN_BSS));
	rt2x00_set_field32(&reg, TXRX_CSR0_DROP_TO_DS,
			   !(filter_flags & FIF_PROMISC_IN_BSS) &&
			   !rt2x00dev->intf_ap_count);
	rt2x00_set_field32(&reg, TXRX_CSR0_DROP_VERSION_ERROR, 1);
	rt2x00_set_field32(&reg, TXRX_CSR0_DROP_MULTICAST,
			   !(filter_flags & FIF_ALLMULTI));
	rt2x00_set_field32(&reg, TXRX_CSR0_DROP_BROADCAST, 0);
	rt2x00_set_field32(&reg, TXRX_CSR0_DROP_ACK_CTS,
			   !(filter_flags & FIF_CONTROL));
	rt2x00usb_register_write(rt2x00dev, TXRX_CSR0, reg);
}

static void rt73usb_config_intf(struct rt2x00_dev *rt2x00dev,
				struct rt2x00_intf *intf,
				struct rt2x00intf_conf *conf,
				const unsigned int flags)
{
	u32 reg;

	if (flags & CONFIG_UPDATE_TYPE) {
		/*
		 * Enable synchronisation.
		 */
		rt2x00usb_register_read(rt2x00dev, TXRX_CSR9, &reg);
		rt2x00_set_field32(&reg, TXRX_CSR9_TSF_SYNC, conf->sync);
		rt2x00usb_register_write(rt2x00dev, TXRX_CSR9, reg);
	}

	if (flags & CONFIG_UPDATE_MAC) {
		reg = le32_to_cpu(conf->mac[1]);
		rt2x00_set_field32(&reg, MAC_CSR3_UNICAST_TO_ME_MASK, 0xff);
		conf->mac[1] = cpu_to_le32(reg);

		rt2x00usb_register_multiwrite(rt2x00dev, MAC_CSR2,
					    conf->mac, sizeof(conf->mac));
	}

	if (flags & CONFIG_UPDATE_BSSID) {
		reg = le32_to_cpu(conf->bssid[1]);
		rt2x00_set_field32(&reg, MAC_CSR5_BSS_ID_MASK, 3);
		conf->bssid[1] = cpu_to_le32(reg);

		rt2x00usb_register_multiwrite(rt2x00dev, MAC_CSR4,
					    conf->bssid, sizeof(conf->bssid));
	}
}

static void rt73usb_config_erp(struct rt2x00_dev *rt2x00dev,
			       struct rt2x00lib_erp *erp,
			       u32 changed)
{
	u32 reg;

	rt2x00usb_register_read(rt2x00dev, TXRX_CSR0, &reg);
	rt2x00_set_field32(&reg, TXRX_CSR0_RX_ACK_TIMEOUT, 0x32);
	rt2x00_set_field32(&reg, TXRX_CSR0_TSF_OFFSET, IEEE80211_HEADER);
	rt2x00usb_register_write(rt2x00dev, TXRX_CSR0, reg);

	if (changed & BSS_CHANGED_ERP_PREAMBLE) {
		rt2x00usb_register_read(rt2x00dev, TXRX_CSR4, &reg);
		rt2x00_set_field32(&reg, TXRX_CSR4_AUTORESPOND_ENABLE, 1);
		rt2x00_set_field32(&reg, TXRX_CSR4_AUTORESPOND_PREAMBLE,
				   !!erp->short_preamble);
		rt2x00usb_register_write(rt2x00dev, TXRX_CSR4, reg);
	}

	if (changed & BSS_CHANGED_BASIC_RATES)
		rt2x00usb_register_write(rt2x00dev, TXRX_CSR5,
					 erp->basic_rates);

	if (changed & BSS_CHANGED_BEACON_INT) {
		rt2x00usb_register_read(rt2x00dev, TXRX_CSR9, &reg);
		rt2x00_set_field32(&reg, TXRX_CSR9_BEACON_INTERVAL,
				   erp->beacon_int * 16);
		rt2x00usb_register_write(rt2x00dev, TXRX_CSR9, reg);
	}

	if (changed & BSS_CHANGED_ERP_SLOT) {
		rt2x00usb_register_read(rt2x00dev, MAC_CSR9, &reg);
		rt2x00_set_field32(&reg, MAC_CSR9_SLOT_TIME, erp->slot_time);
		rt2x00usb_register_write(rt2x00dev, MAC_CSR9, reg);

		rt2x00usb_register_read(rt2x00dev, MAC_CSR8, &reg);
		rt2x00_set_field32(&reg, MAC_CSR8_SIFS, erp->sifs);
		rt2x00_set_field32(&reg, MAC_CSR8_SIFS_AFTER_RX_OFDM, 3);
		rt2x00_set_field32(&reg, MAC_CSR8_EIFS, erp->eifs);
		rt2x00usb_register_write(rt2x00dev, MAC_CSR8, reg);
	}
}

static void rt73usb_config_antenna_5x(struct rt2x00_dev *rt2x00dev,
				      struct antenna_setup *ant)
{
	u8 r3;
	u8 r4;
	u8 r77;
	u8 temp;

	rt73usb_bbp_read(rt2x00dev, 3, &r3);
	rt73usb_bbp_read(rt2x00dev, 4, &r4);
	rt73usb_bbp_read(rt2x00dev, 77, &r77);

	rt2x00_set_field8(&r3, BBP_R3_SMART_MODE, 0);

	/*
	 * Configure the RX antenna.
	 */
	switch (ant->rx) {
	case ANTENNA_HW_DIVERSITY:
		rt2x00_set_field8(&r4, BBP_R4_RX_ANTENNA_CONTROL, 2);
		temp = !test_bit(CAPABILITY_FRAME_TYPE, &rt2x00dev->cap_flags)
		       && (rt2x00dev->curr_band != IEEE80211_BAND_5GHZ);
		rt2x00_set_field8(&r4, BBP_R4_RX_FRAME_END, temp);
		break;
	case ANTENNA_A:
		rt2x00_set_field8(&r4, BBP_R4_RX_ANTENNA_CONTROL, 1);
		rt2x00_set_field8(&r4, BBP_R4_RX_FRAME_END, 0);
		if (rt2x00dev->curr_band == IEEE80211_BAND_5GHZ)
			rt2x00_set_field8(&r77, BBP_R77_RX_ANTENNA, 0);
		else
			rt2x00_set_field8(&r77, BBP_R77_RX_ANTENNA, 3);
		break;
	case ANTENNA_B:
	default:
		rt2x00_set_field8(&r4, BBP_R4_RX_ANTENNA_CONTROL, 1);
		rt2x00_set_field8(&r4, BBP_R4_RX_FRAME_END, 0);
		if (rt2x00dev->curr_band == IEEE80211_BAND_5GHZ)
			rt2x00_set_field8(&r77, BBP_R77_RX_ANTENNA, 3);
		else
			rt2x00_set_field8(&r77, BBP_R77_RX_ANTENNA, 0);
		break;
	}

	rt73usb_bbp_write(rt2x00dev, 77, r77);
	rt73usb_bbp_write(rt2x00dev, 3, r3);
	rt73usb_bbp_write(rt2x00dev, 4, r4);
}

static void rt73usb_config_antenna_2x(struct rt2x00_dev *rt2x00dev,
				      struct antenna_setup *ant)
{
	u8 r3;
	u8 r4;
	u8 r77;

	rt73usb_bbp_read(rt2x00dev, 3, &r3);
	rt73usb_bbp_read(rt2x00dev, 4, &r4);
	rt73usb_bbp_read(rt2x00dev, 77, &r77);

	rt2x00_set_field8(&r3, BBP_R3_SMART_MODE, 0);
	rt2x00_set_field8(&r4, BBP_R4_RX_FRAME_END,
			  !test_bit(CAPABILITY_FRAME_TYPE, &rt2x00dev->cap_flags));

	/*
	 * Configure the RX antenna.
	 */
	switch (ant->rx) {
	case ANTENNA_HW_DIVERSITY:
		rt2x00_set_field8(&r4, BBP_R4_RX_ANTENNA_CONTROL, 2);
		break;
	case ANTENNA_A:
		rt2x00_set_field8(&r77, BBP_R77_RX_ANTENNA, 3);
		rt2x00_set_field8(&r4, BBP_R4_RX_ANTENNA_CONTROL, 1);
		break;
	case ANTENNA_B:
	default:
		rt2x00_set_field8(&r77, BBP_R77_RX_ANTENNA, 0);
		rt2x00_set_field8(&r4, BBP_R4_RX_ANTENNA_CONTROL, 1);
		break;
	}

	rt73usb_bbp_write(rt2x00dev, 77, r77);
	rt73usb_bbp_write(rt2x00dev, 3, r3);
	rt73usb_bbp_write(rt2x00dev, 4, r4);
}

struct antenna_sel {
	u8 word;
	/*
	 * value[0] -> non-LNA
	 * value[1] -> LNA
	 */
	u8 value[2];
};

static const struct antenna_sel antenna_sel_a[] = {
	{ 96,  { 0x58, 0x78 } },
	{ 104, { 0x38, 0x48 } },
	{ 75,  { 0xfe, 0x80 } },
	{ 86,  { 0xfe, 0x80 } },
	{ 88,  { 0xfe, 0x80 } },
	{ 35,  { 0x60, 0x60 } },
	{ 97,  { 0x58, 0x58 } },
	{ 98,  { 0x58, 0x58 } },
};

static const struct antenna_sel antenna_sel_bg[] = {
	{ 96,  { 0x48, 0x68 } },
	{ 104, { 0x2c, 0x3c } },
	{ 75,  { 0xfe, 0x80 } },
	{ 86,  { 0xfe, 0x80 } },
	{ 88,  { 0xfe, 0x80 } },
	{ 35,  { 0x50, 0x50 } },
	{ 97,  { 0x48, 0x48 } },
	{ 98,  { 0x48, 0x48 } },
};

static void rt73usb_config_ant(struct rt2x00_dev *rt2x00dev,
			       struct antenna_setup *ant)
{
	const struct antenna_sel *sel;
	unsigned int lna;
	unsigned int i;
	u32 reg;

	/*
	 * We should never come here because rt2x00lib is supposed
	 * to catch this and send us the correct antenna explicitely.
	 */
	BUG_ON(ant->rx == ANTENNA_SW_DIVERSITY ||
	       ant->tx == ANTENNA_SW_DIVERSITY);

	if (rt2x00dev->curr_band == IEEE80211_BAND_5GHZ) {
		sel = antenna_sel_a;
		lna = test_bit(CAPABILITY_EXTERNAL_LNA_A, &rt2x00dev->cap_flags);
	} else {
		sel = antenna_sel_bg;
		lna = test_bit(CAPABILITY_EXTERNAL_LNA_BG, &rt2x00dev->cap_flags);
	}

	for (i = 0; i < ARRAY_SIZE(antenna_sel_a); i++)
		rt73usb_bbp_write(rt2x00dev, sel[i].word, sel[i].value[lna]);

	rt2x00usb_register_read(rt2x00dev, PHY_CSR0, &reg);

	rt2x00_set_field32(&reg, PHY_CSR0_PA_PE_BG,
			   (rt2x00dev->curr_band == IEEE80211_BAND_2GHZ));
	rt2x00_set_field32(&reg, PHY_CSR0_PA_PE_A,
			   (rt2x00dev->curr_band == IEEE80211_BAND_5GHZ));

	rt2x00usb_register_write(rt2x00dev, PHY_CSR0, reg);

	if (rt2x00_rf(rt2x00dev, RF5226) || rt2x00_rf(rt2x00dev, RF5225))
		rt73usb_config_antenna_5x(rt2x00dev, ant);
	else if (rt2x00_rf(rt2x00dev, RF2528) || rt2x00_rf(rt2x00dev, RF2527))
		rt73usb_config_antenna_2x(rt2x00dev, ant);
}

static void rt73usb_config_lna_gain(struct rt2x00_dev *rt2x00dev,
				    struct rt2x00lib_conf *libconf)
{
	u16 eeprom;
	short lna_gain = 0;

	if (libconf->conf->channel->band == IEEE80211_BAND_2GHZ) {
		if (test_bit(CAPABILITY_EXTERNAL_LNA_BG, &rt2x00dev->cap_flags))
			lna_gain += 14;

		rt2x00_eeprom_read(rt2x00dev, EEPROM_RSSI_OFFSET_BG, &eeprom);
		lna_gain -= rt2x00_get_field16(eeprom, EEPROM_RSSI_OFFSET_BG_1);
	} else {
		rt2x00_eeprom_read(rt2x00dev, EEPROM_RSSI_OFFSET_A, &eeprom);
		lna_gain -= rt2x00_get_field16(eeprom, EEPROM_RSSI_OFFSET_A_1);
	}

	rt2x00dev->lna_gain = lna_gain;
}

static void rt73usb_config_channel(struct rt2x00_dev *rt2x00dev,
				   struct rf_channel *rf, const int txpower)
{
	u8 r3;
	u8 r94;
	u8 smart;

	rt2x00_set_field32(&rf->rf3, RF3_TXPOWER, TXPOWER_TO_DEV(txpower));
	rt2x00_set_field32(&rf->rf4, RF4_FREQ_OFFSET, rt2x00dev->freq_offset);

	smart = !(rt2x00_rf(rt2x00dev, RF5225) || rt2x00_rf(rt2x00dev, RF2527));

	rt73usb_bbp_read(rt2x00dev, 3, &r3);
	rt2x00_set_field8(&r3, BBP_R3_SMART_MODE, smart);
	rt73usb_bbp_write(rt2x00dev, 3, r3);

	r94 = 6;
	if (txpower > MAX_TXPOWER && txpower <= (MAX_TXPOWER + r94))
		r94 += txpower - MAX_TXPOWER;
	else if (txpower < MIN_TXPOWER && txpower >= (MIN_TXPOWER - r94))
		r94 += txpower;
	rt73usb_bbp_write(rt2x00dev, 94, r94);

	rt73usb_rf_write(rt2x00dev, 1, rf->rf1);
	rt73usb_rf_write(rt2x00dev, 2, rf->rf2);
	rt73usb_rf_write(rt2x00dev, 3, rf->rf3 & ~0x00000004);
	rt73usb_rf_write(rt2x00dev, 4, rf->rf4);

	rt73usb_rf_write(rt2x00dev, 1, rf->rf1);
	rt73usb_rf_write(rt2x00dev, 2, rf->rf2);
	rt73usb_rf_write(rt2x00dev, 3, rf->rf3 | 0x00000004);
	rt73usb_rf_write(rt2x00dev, 4, rf->rf4);

	rt73usb_rf_write(rt2x00dev, 1, rf->rf1);
	rt73usb_rf_write(rt2x00dev, 2, rf->rf2);
	rt73usb_rf_write(rt2x00dev, 3, rf->rf3 & ~0x00000004);
	rt73usb_rf_write(rt2x00dev, 4, rf->rf4);

	udelay(10);
}

static void rt73usb_config_txpower(struct rt2x00_dev *rt2x00dev,
				   const int txpower)
{
	struct rf_channel rf;

	rt2x00_rf_read(rt2x00dev, 1, &rf.rf1);
	rt2x00_rf_read(rt2x00dev, 2, &rf.rf2);
	rt2x00_rf_read(rt2x00dev, 3, &rf.rf3);
	rt2x00_rf_read(rt2x00dev, 4, &rf.rf4);

	rt73usb_config_channel(rt2x00dev, &rf, txpower);
}

static void rt73usb_config_retry_limit(struct rt2x00_dev *rt2x00dev,
				       struct rt2x00lib_conf *libconf)
{
	u32 reg;

	rt2x00usb_register_read(rt2x00dev, TXRX_CSR4, &reg);
	rt2x00_set_field32(&reg, TXRX_CSR4_OFDM_TX_RATE_DOWN, 1);
	rt2x00_set_field32(&reg, TXRX_CSR4_OFDM_TX_RATE_STEP, 0);
	rt2x00_set_field32(&reg, TXRX_CSR4_OFDM_TX_FALLBACK_CCK, 0);
	rt2x00_set_field32(&reg, TXRX_CSR4_LONG_RETRY_LIMIT,
			   libconf->conf->long_frame_max_tx_count);
	rt2x00_set_field32(&reg, TXRX_CSR4_SHORT_RETRY_LIMIT,
			   libconf->conf->short_frame_max_tx_count);
	rt2x00usb_register_write(rt2x00dev, TXRX_CSR4, reg);
}

static void rt73usb_config_ps(struct rt2x00_dev *rt2x00dev,
				struct rt2x00lib_conf *libconf)
{
	enum dev_state state =
	    (libconf->conf->flags & IEEE80211_CONF_PS) ?
		STATE_SLEEP : STATE_AWAKE;
	u32 reg;

	if (state == STATE_SLEEP) {
		rt2x00usb_register_read(rt2x00dev, MAC_CSR11, &reg);
		rt2x00_set_field32(&reg, MAC_CSR11_DELAY_AFTER_TBCN,
				   rt2x00dev->beacon_int - 10);
		rt2x00_set_field32(&reg, MAC_CSR11_TBCN_BEFORE_WAKEUP,
				   libconf->conf->listen_interval - 1);
		rt2x00_set_field32(&reg, MAC_CSR11_WAKEUP_LATENCY, 5);

		/* We must first disable autowake before it can be enabled */
		rt2x00_set_field32(&reg, MAC_CSR11_AUTOWAKE, 0);
		rt2x00usb_register_write(rt2x00dev, MAC_CSR11, reg);

		rt2x00_set_field32(&reg, MAC_CSR11_AUTOWAKE, 1);
		rt2x00usb_register_write(rt2x00dev, MAC_CSR11, reg);

		rt2x00usb_vendor_request_sw(rt2x00dev, USB_DEVICE_MODE, 0,
					    USB_MODE_SLEEP, REGISTER_TIMEOUT);
	} else {
		rt2x00usb_register_read(rt2x00dev, MAC_CSR11, &reg);
		rt2x00_set_field32(&reg, MAC_CSR11_DELAY_AFTER_TBCN, 0);
		rt2x00_set_field32(&reg, MAC_CSR11_TBCN_BEFORE_WAKEUP, 0);
		rt2x00_set_field32(&reg, MAC_CSR11_AUTOWAKE, 0);
		rt2x00_set_field32(&reg, MAC_CSR11_WAKEUP_LATENCY, 0);
		rt2x00usb_register_write(rt2x00dev, MAC_CSR11, reg);

		rt2x00usb_vendor_request_sw(rt2x00dev, USB_DEVICE_MODE, 0,
					    USB_MODE_WAKEUP, REGISTER_TIMEOUT);
	}
}

static void rt73usb_config(struct rt2x00_dev *rt2x00dev,
			   struct rt2x00lib_conf *libconf,
			   const unsigned int flags)
{
	/* Always recalculate LNA gain before changing configuration */
	rt73usb_config_lna_gain(rt2x00dev, libconf);

	if (flags & IEEE80211_CONF_CHANGE_CHANNEL)
		rt73usb_config_channel(rt2x00dev, &libconf->rf,
				       libconf->conf->power_level);
	if ((flags & IEEE80211_CONF_CHANGE_POWER) &&
	    !(flags & IEEE80211_CONF_CHANGE_CHANNEL))
		rt73usb_config_txpower(rt2x00dev, libconf->conf->power_level);
	if (flags & IEEE80211_CONF_CHANGE_RETRY_LIMITS)
		rt73usb_config_retry_limit(rt2x00dev, libconf);
	if (flags & IEEE80211_CONF_CHANGE_PS)
		rt73usb_config_ps(rt2x00dev, libconf);
}

/*
 * Link tuning
 */
static void rt73usb_link_stats(struct rt2x00_dev *rt2x00dev,
			       struct link_qual *qual)
{
	u32 reg;

	/*
	 * Update FCS error count from register.
	 */
	rt2x00usb_register_read(rt2x00dev, STA_CSR0, &reg);
	qual->rx_failed = rt2x00_get_field32(reg, STA_CSR0_FCS_ERROR);

	/*
	 * Update False CCA count from register.
	 */
	rt2x00usb_register_read(rt2x00dev, STA_CSR1, &reg);
	qual->false_cca = rt2x00_get_field32(reg, STA_CSR1_FALSE_CCA_ERROR);
}

static inline void rt73usb_set_vgc(struct rt2x00_dev *rt2x00dev,
				   struct link_qual *qual, u8 vgc_level)
{
	if (qual->vgc_level != vgc_level) {
		rt73usb_bbp_write(rt2x00dev, 17, vgc_level);
		qual->vgc_level = vgc_level;
		qual->vgc_level_reg = vgc_level;
	}
}

static void rt73usb_reset_tuner(struct rt2x00_dev *rt2x00dev,
				struct link_qual *qual)
{
	rt73usb_set_vgc(rt2x00dev, qual, 0x20);
}

static void rt73usb_link_tuner(struct rt2x00_dev *rt2x00dev,
			       struct link_qual *qual, const u32 count)
{
	u8 up_bound;
	u8 low_bound;

	/*
	 * Determine r17 bounds.
	 */
	if (rt2x00dev->curr_band == IEEE80211_BAND_5GHZ) {
		low_bound = 0x28;
		up_bound = 0x48;

		if (test_bit(CAPABILITY_EXTERNAL_LNA_A, &rt2x00dev->cap_flags)) {
			low_bound += 0x10;
			up_bound += 0x10;
		}
	} else {
		if (qual->rssi > -82) {
			low_bound = 0x1c;
			up_bound = 0x40;
		} else if (qual->rssi > -84) {
			low_bound = 0x1c;
			up_bound = 0x20;
		} else {
			low_bound = 0x1c;
			up_bound = 0x1c;
		}

		if (test_bit(CAPABILITY_EXTERNAL_LNA_BG, &rt2x00dev->cap_flags)) {
			low_bound += 0x14;
			up_bound += 0x10;
		}
	}

	/*
	 * If we are not associated, we should go straight to the
	 * dynamic CCA tuning.
	 */
	if (!rt2x00dev->intf_associated)
		goto dynamic_cca_tune;

	/*
	 * Special big-R17 for very short distance
	 */
	if (qual->rssi > -35) {
		rt73usb_set_vgc(rt2x00dev, qual, 0x60);
		return;
	}

	/*
	 * Special big-R17 for short distance
	 */
	if (qual->rssi >= -58) {
		rt73usb_set_vgc(rt2x00dev, qual, up_bound);
		return;
	}

	/*
	 * Special big-R17 for middle-short distance
	 */
	if (qual->rssi >= -66) {
		rt73usb_set_vgc(rt2x00dev, qual, low_bound + 0x10);
		return;
	}

	/*
	 * Special mid-R17 for middle distance
	 */
	if (qual->rssi >= -74) {
		rt73usb_set_vgc(rt2x00dev, qual, low_bound + 0x08);
		return;
	}

	/*
	 * Special case: Change up_bound based on the rssi.
	 * Lower up_bound when rssi is weaker then -74 dBm.
	 */
	up_bound -= 2 * (-74 - qual->rssi);
	if (low_bound > up_bound)
		up_bound = low_bound;

	if (qual->vgc_level > up_bound) {
		rt73usb_set_vgc(rt2x00dev, qual, up_bound);
		return;
	}

dynamic_cca_tune:

	/*
	 * r17 does not yet exceed upper limit, continue and base
	 * the r17 tuning on the false CCA count.
	 */
	if ((qual->false_cca > 512) && (qual->vgc_level < up_bound))
		rt73usb_set_vgc(rt2x00dev, qual,
				min_t(u8, qual->vgc_level + 4, up_bound));
	else if ((qual->false_cca < 100) && (qual->vgc_level > low_bound))
		rt73usb_set_vgc(rt2x00dev, qual,
				max_t(u8, qual->vgc_level - 4, low_bound));
}

/*
 * Queue handlers.
 */
static void rt73usb_start_queue(struct data_queue *queue)
{
	struct rt2x00_dev *rt2x00dev = queue->rt2x00dev;
	u32 reg;

	switch (queue->qid) {
	case QID_RX:
		rt2x00usb_register_read(rt2x00dev, TXRX_CSR0, &reg);
		rt2x00_set_field32(&reg, TXRX_CSR0_DISABLE_RX, 0);
		rt2x00usb_register_write(rt2x00dev, TXRX_CSR0, reg);
		break;
	case QID_BEACON:
		rt2x00usb_register_read(rt2x00dev, TXRX_CSR9, &reg);
		rt2x00_set_field32(&reg, TXRX_CSR9_TSF_TICKING, 1);
		rt2x00_set_field32(&reg, TXRX_CSR9_TBTT_ENABLE, 1);
		rt2x00_set_field32(&reg, TXRX_CSR9_BEACON_GEN, 1);
		rt2x00usb_register_write(rt2x00dev, TXRX_CSR9, reg);
		break;
	default:
		break;
	}
}

static void rt73usb_stop_queue(struct data_queue *queue)
{
	struct rt2x00_dev *rt2x00dev = queue->rt2x00dev;
	u32 reg;

	switch (queue->qid) {
	case QID_RX:
		rt2x00usb_register_read(rt2x00dev, TXRX_CSR0, &reg);
		rt2x00_set_field32(&reg, TXRX_CSR0_DISABLE_RX, 1);
		rt2x00usb_register_write(rt2x00dev, TXRX_CSR0, reg);
		break;
	case QID_BEACON:
		rt2x00usb_register_read(rt2x00dev, TXRX_CSR9, &reg);
		rt2x00_set_field32(&reg, TXRX_CSR9_TSF_TICKING, 0);
		rt2x00_set_field32(&reg, TXRX_CSR9_TBTT_ENABLE, 0);
		rt2x00_set_field32(&reg, TXRX_CSR9_BEACON_GEN, 0);
		rt2x00usb_register_write(rt2x00dev, TXRX_CSR9, reg);
		break;
	default:
		break;
	}
}

/*
 * Firmware functions
 */
static char *rt73usb_get_firmware_name(struct rt2x00_dev *rt2x00dev)
{
	return FIRMWARE_RT2571;
}

static int rt73usb_check_firmware(struct rt2x00_dev *rt2x00dev,
				  const u8 *data, const size_t len)
{
	u16 fw_crc;
	u16 crc;

	/*
	 * Only support 2kb firmware files.
	 */
	if (len != 2048)
		return FW_BAD_LENGTH;

	/*
	 * The last 2 bytes in the firmware array are the crc checksum itself,
	 * this means that we should never pass those 2 bytes to the crc
	 * algorithm.
	 */
	fw_crc = (data[len - 2] << 8 | data[len - 1]);

	/*
	 * Use the crc itu-t algorithm.
	 */
	crc = crc_itu_t(0, data, len - 2);
	crc = crc_itu_t_byte(crc, 0);
	crc = crc_itu_t_byte(crc, 0);

	return (fw_crc == crc) ? FW_OK : FW_BAD_CRC;
}

static int rt73usb_load_firmware(struct rt2x00_dev *rt2x00dev,
				 const u8 *data, const size_t len)
{
	unsigned int i;
	int status;
	u32 reg;

	/*
	 * Wait for stable hardware.
	 */
	for (i = 0; i < 100; i++) {
		rt2x00usb_register_read(rt2x00dev, MAC_CSR0, &reg);
		if (reg)
			break;
		msleep(1);
	}

	if (!reg) {
		ERROR(rt2x00dev, "Unstable hardware.\n");
		return -EBUSY;
	}

	/*
	 * Write firmware to device.
	 */
	rt2x00usb_register_multiwrite(rt2x00dev, FIRMWARE_IMAGE_BASE, data, len);

	/*
	 * Send firmware request to device to load firmware,
	 * we need to specify a long timeout time.
	 */
	status = rt2x00usb_vendor_request_sw(rt2x00dev, USB_DEVICE_MODE,
					     0, USB_MODE_FIRMWARE,
					     REGISTER_TIMEOUT_FIRMWARE);
	if (status < 0) {
		ERROR(rt2x00dev, "Failed to write Firmware to device.\n");
		return status;
	}

	return 0;
}

/*
 * Initialization functions.
 */
static int rt73usb_init_registers(struct rt2x00_dev *rt2x00dev)
{
	u32 reg;

	rt2x00usb_register_read(rt2x00dev, TXRX_CSR0, &reg);
	rt2x00_set_field32(&reg, TXRX_CSR0_AUTO_TX_SEQ, 1);
	rt2x00_set_field32(&reg, TXRX_CSR0_DISABLE_RX, 0);
	rt2x00_set_field32(&reg, TXRX_CSR0_TX_WITHOUT_WAITING, 0);
	rt2x00usb_register_write(rt2x00dev, TXRX_CSR0, reg);

	rt2x00usb_register_read(rt2x00dev, TXRX_CSR1, &reg);
	rt2x00_set_field32(&reg, TXRX_CSR1_BBP_ID0, 47); /* CCK Signal */
	rt2x00_set_field32(&reg, TXRX_CSR1_BBP_ID0_VALID, 1);
	rt2x00_set_field32(&reg, TXRX_CSR1_BBP_ID1, 30); /* Rssi */
	rt2x00_set_field32(&reg, TXRX_CSR1_BBP_ID1_VALID, 1);
	rt2x00_set_field32(&reg, TXRX_CSR1_BBP_ID2, 42); /* OFDM Rate */
	rt2x00_set_field32(&reg, TXRX_CSR1_BBP_ID2_VALID, 1);
	rt2x00_set_field32(&reg, TXRX_CSR1_BBP_ID3, 30); /* Rssi */
	rt2x00_set_field32(&reg, TXRX_CSR1_BBP_ID3_VALID, 1);
	rt2x00usb_register_write(rt2x00dev, TXRX_CSR1, reg);

	/*
	 * CCK TXD BBP registers
	 */
	rt2x00usb_register_read(rt2x00dev, TXRX_CSR2, &reg);
	rt2x00_set_field32(&reg, TXRX_CSR2_BBP_ID0, 13);
	rt2x00_set_field32(&reg, TXRX_CSR2_BBP_ID0_VALID, 1);
	rt2x00_set_field32(&reg, TXRX_CSR2_BBP_ID1, 12);
	rt2x00_set_field32(&reg, TXRX_CSR2_BBP_ID1_VALID, 1);
	rt2x00_set_field32(&reg, TXRX_CSR2_BBP_ID2, 11);
	rt2x00_set_field32(&reg, TXRX_CSR2_BBP_ID2_VALID, 1);
	rt2x00_set_field32(&reg, TXRX_CSR2_BBP_ID3, 10);
	rt2x00_set_field32(&reg, TXRX_CSR2_BBP_ID3_VALID, 1);
	rt2x00usb_register_write(rt2x00dev, TXRX_CSR2, reg);

	/*
	 * OFDM TXD BBP registers
	 */
	rt2x00usb_register_read(rt2x00dev, TXRX_CSR3, &reg);
	rt2x00_set_field32(&reg, TXRX_CSR3_BBP_ID0, 7);
	rt2x00_set_field32(&reg, TXRX_CSR3_BBP_ID0_VALID, 1);
	rt2x00_set_field32(&reg, TXRX_CSR3_BBP_ID1, 6);
	rt2x00_set_field32(&reg, TXRX_CSR3_BBP_ID1_VALID, 1);
	rt2x00_set_field32(&reg, TXRX_CSR3_BBP_ID2, 5);
	rt2x00_set_field32(&reg, TXRX_CSR3_BBP_ID2_VALID, 1);
	rt2x00usb_register_write(rt2x00dev, TXRX_CSR3, reg);

	rt2x00usb_register_read(rt2x00dev, TXRX_CSR7, &reg);
	rt2x00_set_field32(&reg, TXRX_CSR7_ACK_CTS_6MBS, 59);
	rt2x00_set_field32(&reg, TXRX_CSR7_ACK_CTS_9MBS, 53);
	rt2x00_set_field32(&reg, TXRX_CSR7_ACK_CTS_12MBS, 49);
	rt2x00_set_field32(&reg, TXRX_CSR7_ACK_CTS_18MBS, 46);
	rt2x00usb_register_write(rt2x00dev, TXRX_CSR7, reg);

	rt2x00usb_register_read(rt2x00dev, TXRX_CSR8, &reg);
	rt2x00_set_field32(&reg, TXRX_CSR8_ACK_CTS_24MBS, 44);
	rt2x00_set_field32(&reg, TXRX_CSR8_ACK_CTS_36MBS, 42);
	rt2x00_set_field32(&reg, TXRX_CSR8_ACK_CTS_48MBS, 42);
	rt2x00_set_field32(&reg, TXRX_CSR8_ACK_CTS_54MBS, 42);
	rt2x00usb_register_write(rt2x00dev, TXRX_CSR8, reg);

	rt2x00usb_register_read(rt2x00dev, TXRX_CSR9, &reg);
	rt2x00_set_field32(&reg, TXRX_CSR9_BEACON_INTERVAL, 0);
	rt2x00_set_field32(&reg, TXRX_CSR9_TSF_TICKING, 0);
	rt2x00_set_field32(&reg, TXRX_CSR9_TSF_SYNC, 0);
	rt2x00_set_field32(&reg, TXRX_CSR9_TBTT_ENABLE, 0);
	rt2x00_set_field32(&reg, TXRX_CSR9_BEACON_GEN, 0);
	rt2x00_set_field32(&reg, TXRX_CSR9_TIMESTAMP_COMPENSATE, 0);
	rt2x00usb_register_write(rt2x00dev, TXRX_CSR9, reg);

	rt2x00usb_register_write(rt2x00dev, TXRX_CSR15, 0x0000000f);

	rt2x00usb_register_read(rt2x00dev, MAC_CSR6, &reg);
	rt2x00_set_field32(&reg, MAC_CSR6_MAX_FRAME_UNIT, 0xfff);
	rt2x00usb_register_write(rt2x00dev, MAC_CSR6, reg);

	rt2x00usb_register_write(rt2x00dev, MAC_CSR10, 0x00000718);

	if (rt2x00dev->ops->lib->set_device_state(rt2x00dev, STATE_AWAKE))
		return -EBUSY;

	rt2x00usb_register_write(rt2x00dev, MAC_CSR13, 0x00007f00);

	/*
	 * Invalidate all Shared Keys (SEC_CSR0),
	 * and clear the Shared key Cipher algorithms (SEC_CSR1 & SEC_CSR5)
	 */
	rt2x00usb_register_write(rt2x00dev, SEC_CSR0, 0x00000000);
	rt2x00usb_register_write(rt2x00dev, SEC_CSR1, 0x00000000);
	rt2x00usb_register_write(rt2x00dev, SEC_CSR5, 0x00000000);

	reg = 0x000023b0;
	if (rt2x00_rf(rt2x00dev, RF5225) || rt2x00_rf(rt2x00dev, RF2527))
		rt2x00_set_field32(&reg, PHY_CSR1_RF_RPI, 1);
	rt2x00usb_register_write(rt2x00dev, PHY_CSR1, reg);

	rt2x00usb_register_write(rt2x00dev, PHY_CSR5, 0x00040a06);
	rt2x00usb_register_write(rt2x00dev, PHY_CSR6, 0x00080606);
	rt2x00usb_register_write(rt2x00dev, PHY_CSR7, 0x00000408);

	rt2x00usb_register_read(rt2x00dev, MAC_CSR9, &reg);
	rt2x00_set_field32(&reg, MAC_CSR9_CW_SELECT, 0);
	rt2x00usb_register_write(rt2x00dev, MAC_CSR9, reg);

	/*
	 * Clear all beacons
	 * For the Beacon base registers we only need to clear
	 * the first byte since that byte contains the VALID and OWNER
	 * bits which (when set to 0) will invalidate the entire beacon.
	 */
	rt2x00usb_register_write(rt2x00dev, HW_BEACON_BASE0, 0);
	rt2x00usb_register_write(rt2x00dev, HW_BEACON_BASE1, 0);
	rt2x00usb_register_write(rt2x00dev, HW_BEACON_BASE2, 0);
	rt2x00usb_register_write(rt2x00dev, HW_BEACON_BASE3, 0);

	/*
	 * We must clear the error counters.
	 * These registers are cleared on read,
	 * so we may pass a useless variable to store the value.
	 */
	rt2x00usb_register_read(rt2x00dev, STA_CSR0, &reg);
	rt2x00usb_register_read(rt2x00dev, STA_CSR1, &reg);
	rt2x00usb_register_read(rt2x00dev, STA_CSR2, &reg);

	/*
	 * Reset MAC and BBP registers.
	 */
	rt2x00usb_register_read(rt2x00dev, MAC_CSR1, &reg);
	rt2x00_set_field32(&reg, MAC_CSR1_SOFT_RESET, 1);
	rt2x00_set_field32(&reg, MAC_CSR1_BBP_RESET, 1);
	rt2x00usb_register_write(rt2x00dev, MAC_CSR1, reg);

	rt2x00usb_register_read(rt2x00dev, MAC_CSR1, &reg);
	rt2x00_set_field32(&reg, MAC_CSR1_SOFT_RESET, 0);
	rt2x00_set_field32(&reg, MAC_CSR1_BBP_RESET, 0);
	rt2x00usb_register_write(rt2x00dev, MAC_CSR1, reg);

	rt2x00usb_register_read(rt2x00dev, MAC_CSR1, &reg);
	rt2x00_set_field32(&reg, MAC_CSR1_HOST_READY, 1);
	rt2x00usb_register_write(rt2x00dev, MAC_CSR1, reg);

	return 0;
}

static int rt73usb_wait_bbp_ready(struct rt2x00_dev *rt2x00dev)
{
	unsigned int i;
	u8 value;

	for (i = 0; i < REGISTER_BUSY_COUNT; i++) {
		rt73usb_bbp_read(rt2x00dev, 0, &value);
		if ((value != 0xff) && (value != 0x00))
			return 0;
		udelay(REGISTER_BUSY_DELAY);
	}

	ERROR(rt2x00dev, "BBP register access failed, aborting.\n");
	return -EACCES;
}

static int rt73usb_init_bbp(struct rt2x00_dev *rt2x00dev)
{
	unsigned int i;
	u16 eeprom;
	u8 reg_id;
	u8 value;

	if (unlikely(rt73usb_wait_bbp_ready(rt2x00dev)))
		return -EACCES;

	rt73usb_bbp_write(rt2x00dev, 3, 0x80);
	rt73usb_bbp_write(rt2x00dev, 15, 0x30);
	rt73usb_bbp_write(rt2x00dev, 21, 0xc8);
	rt73usb_bbp_write(rt2x00dev, 22, 0x38);
	rt73usb_bbp_write(rt2x00dev, 23, 0x06);
	rt73usb_bbp_write(rt2x00dev, 24, 0xfe);
	rt73usb_bbp_write(rt2x00dev, 25, 0x0a);
	rt73usb_bbp_write(rt2x00dev, 26, 0x0d);
	rt73usb_bbp_write(rt2x00dev, 32, 0x0b);
	rt73usb_bbp_write(rt2x00dev, 34, 0x12);
	rt73usb_bbp_write(rt2x00dev, 37, 0x07);
	rt73usb_bbp_write(rt2x00dev, 39, 0xf8);
	rt73usb_bbp_write(rt2x00dev, 41, 0x60);
	rt73usb_bbp_write(rt2x00dev, 53, 0x10);
	rt73usb_bbp_write(rt2x00dev, 54, 0x18);
	rt73usb_bbp_write(rt2x00dev, 60, 0x10);
	rt73usb_bbp_write(rt2x00dev, 61, 0x04);
	rt73usb_bbp_write(rt2x00dev, 62, 0x04);
	rt73usb_bbp_write(rt2x00dev, 75, 0xfe);
	rt73usb_bbp_write(rt2x00dev, 86, 0xfe);
	rt73usb_bbp_write(rt2x00dev, 88, 0xfe);
	rt73usb_bbp_write(rt2x00dev, 90, 0x0f);
	rt73usb_bbp_write(rt2x00dev, 99, 0x00);
	rt73usb_bbp_write(rt2x00dev, 102, 0x16);
	rt73usb_bbp_write(rt2x00dev, 107, 0x04);

	for (i = 0; i < EEPROM_BBP_SIZE; i++) {
		rt2x00_eeprom_read(rt2x00dev, EEPROM_BBP_START + i, &eeprom);

		if (eeprom != 0xffff && eeprom != 0x0000) {
			reg_id = rt2x00_get_field16(eeprom, EEPROM_BBP_REG_ID);
			value = rt2x00_get_field16(eeprom, EEPROM_BBP_VALUE);
			rt73usb_bbp_write(rt2x00dev, reg_id, value);
		}
	}

	return 0;
}

/*
 * Device state switch handlers.
 */
static int rt73usb_enable_radio(struct rt2x00_dev *rt2x00dev)
{
	/*
	 * Initialize all registers.
	 */
	if (unlikely(rt73usb_init_registers(rt2x00dev) ||
		     rt73usb_init_bbp(rt2x00dev)))
		return -EIO;

	return 0;
}

static void rt73usb_disable_radio(struct rt2x00_dev *rt2x00dev)
{
	rt2x00usb_register_write(rt2x00dev, MAC_CSR10, 0x00001818);

	/*
	 * Disable synchronisation.
	 */
	rt2x00usb_register_write(rt2x00dev, TXRX_CSR9, 0);

	rt2x00usb_disable_radio(rt2x00dev);
}

static int rt73usb_set_state(struct rt2x00_dev *rt2x00dev, enum dev_state state)
{
	u32 reg, reg2;
	unsigned int i;
	char put_to_sleep;

	put_to_sleep = (state != STATE_AWAKE);

	rt2x00usb_register_read(rt2x00dev, MAC_CSR12, &reg);
	rt2x00_set_field32(&reg, MAC_CSR12_FORCE_WAKEUP, !put_to_sleep);
	rt2x00_set_field32(&reg, MAC_CSR12_PUT_TO_SLEEP, put_to_sleep);
	rt2x00usb_register_write(rt2x00dev, MAC_CSR12, reg);

	/*
	 * Device is not guaranteed to be in the requested state yet.
	 * We must wait until the register indicates that the
	 * device has entered the correct state.
	 */
	for (i = 0; i < REGISTER_BUSY_COUNT; i++) {
		rt2x00usb_register_read(rt2x00dev, MAC_CSR12, &reg2);
		state = rt2x00_get_field32(reg2, MAC_CSR12_BBP_CURRENT_STATE);
		if (state == !put_to_sleep)
			return 0;
		rt2x00usb_register_write(rt2x00dev, MAC_CSR12, reg);
		msleep(10);
	}

	return -EBUSY;
}

static int rt73usb_set_device_state(struct rt2x00_dev *rt2x00dev,
				    enum dev_state state)
{
	int retval = 0;

	switch (state) {
	case STATE_RADIO_ON:
		retval = rt73usb_enable_radio(rt2x00dev);
		break;
	case STATE_RADIO_OFF:
		rt73usb_disable_radio(rt2x00dev);
		break;
	case STATE_RADIO_IRQ_ON:
	case STATE_RADIO_IRQ_OFF:
		/* No support, but no error either */
		break;
	case STATE_DEEP_SLEEP:
	case STATE_SLEEP:
	case STATE_STANDBY:
	case STATE_AWAKE:
		retval = rt73usb_set_state(rt2x00dev, state);
		break;
	default:
		retval = -ENOTSUPP;
		break;
	}

	if (unlikely(retval))
		ERROR(rt2x00dev, "Device failed to enter state %d (%d).\n",
		      state, retval);

	return retval;
}

/*
 * TX descriptor initialization
 */
static void rt73usb_write_tx_desc(struct queue_entry *entry,
				  struct txentry_desc *txdesc)
{
	struct skb_frame_desc *skbdesc = get_skb_frame_desc(entry->skb);
	__le32 *txd = (__le32 *) entry->skb->data;
	u32 word;

	/*
	 * Start writing the descriptor words.
	 */
	rt2x00_desc_read(txd, 0, &word);
	rt2x00_set_field32(&word, TXD_W0_BURST,
			   test_bit(ENTRY_TXD_BURST, &txdesc->flags));
	rt2x00_set_field32(&word, TXD_W0_VALID, 1);
	rt2x00_set_field32(&word, TXD_W0_MORE_FRAG,
			   test_bit(ENTRY_TXD_MORE_FRAG, &txdesc->flags));
	rt2x00_set_field32(&word, TXD_W0_ACK,
			   test_bit(ENTRY_TXD_ACK, &txdesc->flags));
	rt2x00_set_field32(&word, TXD_W0_TIMESTAMP,
			   test_bit(ENTRY_TXD_REQ_TIMESTAMP, &txdesc->flags));
	rt2x00_set_field32(&word, TXD_W0_OFDM,
			   (txdesc->rate_mode == RATE_MODE_OFDM));
	rt2x00_set_field32(&word, TXD_W0_IFS, txdesc->u.plcp.ifs);
	rt2x00_set_field32(&word, TXD_W0_RETRY_MODE,
			   test_bit(ENTRY_TXD_RETRY_MODE, &txdesc->flags));
	rt2x00_set_field32(&word, TXD_W0_TKIP_MIC,
			   test_bit(ENTRY_TXD_ENCRYPT_MMIC, &txdesc->flags));
	rt2x00_set_field32(&word, TXD_W0_KEY_TABLE,
			   test_bit(ENTRY_TXD_ENCRYPT_PAIRWISE, &txdesc->flags));
	rt2x00_set_field32(&word, TXD_W0_KEY_INDEX, txdesc->key_idx);
	rt2x00_set_field32(&word, TXD_W0_DATABYTE_COUNT, txdesc->length);
	rt2x00_set_field32(&word, TXD_W0_BURST2,
			   test_bit(ENTRY_TXD_BURST, &txdesc->flags));
	rt2x00_set_field32(&word, TXD_W0_CIPHER_ALG, txdesc->cipher);
	rt2x00_desc_write(txd, 0, word);

	rt2x00_desc_read(txd, 1, &word);
	rt2x00_set_field32(&word, TXD_W1_HOST_Q_ID, entry->queue->qid);
	rt2x00_set_field32(&word, TXD_W1_AIFSN, entry->queue->aifs);
	rt2x00_set_field32(&word, TXD_W1_CWMIN, entry->queue->cw_min);
	rt2x00_set_field32(&word, TXD_W1_CWMAX, entry->queue->cw_max);
	rt2x00_set_field32(&word, TXD_W1_IV_OFFSET, txdesc->iv_offset);
	rt2x00_set_field32(&word, TXD_W1_HW_SEQUENCE,
			   test_bit(ENTRY_TXD_GENERATE_SEQ, &txdesc->flags));
	rt2x00_desc_write(txd, 1, word);

	rt2x00_desc_read(txd, 2, &word);
	rt2x00_set_field32(&word, TXD_W2_PLCP_SIGNAL, txdesc->u.plcp.signal);
	rt2x00_set_field32(&word, TXD_W2_PLCP_SERVICE, txdesc->u.plcp.service);
	rt2x00_set_field32(&word, TXD_W2_PLCP_LENGTH_LOW,
			   txdesc->u.plcp.length_low);
	rt2x00_set_field32(&word, TXD_W2_PLCP_LENGTH_HIGH,
			   txdesc->u.plcp.length_high);
	rt2x00_desc_write(txd, 2, word);

	if (test_bit(ENTRY_TXD_ENCRYPT, &txdesc->flags)) {
		_rt2x00_desc_write(txd, 3, skbdesc->iv[0]);
		_rt2x00_desc_write(txd, 4, skbdesc->iv[1]);
	}

	rt2x00_desc_read(txd, 5, &word);
	rt2x00_set_field32(&word, TXD_W5_TX_POWER,
			   TXPOWER_TO_DEV(entry->queue->rt2x00dev->tx_power));
	rt2x00_set_field32(&word, TXD_W5_WAITING_DMA_DONE_INT, 1);
	rt2x00_desc_write(txd, 5, word);

	/*
	 * Register descriptor details in skb frame descriptor.
	 */
	skbdesc->flags |= SKBDESC_DESC_IN_SKB;
	skbdesc->desc = txd;
	skbdesc->desc_len = TXD_DESC_SIZE;
}

/*
 * TX data initialization
 */
static void rt73usb_write_beacon(struct queue_entry *entry,
				 struct txentry_desc *txdesc)
{
	struct rt2x00_dev *rt2x00dev = entry->queue->rt2x00dev;
	unsigned int beacon_base;
	unsigned int padding_len;
	u32 orig_reg, reg;

	/*
	 * Disable beaconing while we are reloading the beacon data,
	 * otherwise we might be sending out invalid data.
	 */
	rt2x00usb_register_read(rt2x00dev, TXRX_CSR9, &reg);
	orig_reg = reg;
	rt2x00_set_field32(&reg, TXRX_CSR9_BEACON_GEN, 0);
	rt2x00usb_register_write(rt2x00dev, TXRX_CSR9, reg);

	/*
	 * Add space for the descriptor in front of the skb.
	 */
	skb_push(entry->skb, TXD_DESC_SIZE);
	memset(entry->skb->data, 0, TXD_DESC_SIZE);

	/*
	 * Write the TX descriptor for the beacon.
	 */
	rt73usb_write_tx_desc(entry, txdesc);

	/*
	 * Dump beacon to userspace through debugfs.
	 */
	rt2x00debug_dump_frame(rt2x00dev, DUMP_FRAME_BEACON, entry->skb);

	/*
	 * Write entire beacon with descriptor and padding to register.
	 */
	padding_len = roundup(entry->skb->len, 4) - entry->skb->len;
	if (padding_len && skb_pad(entry->skb, padding_len)) {
		ERROR(rt2x00dev, "Failure padding beacon, aborting\n");
		/* skb freed by skb_pad() on failure */
		entry->skb = NULL;
		rt2x00usb_register_write(rt2x00dev, TXRX_CSR9, orig_reg);
		return;
	}

	beacon_base = HW_BEACON_OFFSET(entry->entry_idx);
	rt2x00usb_register_multiwrite(rt2x00dev, beacon_base, entry->skb->data,
				      entry->skb->len + padding_len);

	/*
	 * Enable beaconing again.
	 *
	 * For Wi-Fi faily generated beacons between participating stations.
	 * Set TBTT phase adaptive adjustment step to 8us (default 16us)
	 */
	rt2x00usb_register_write(rt2x00dev, TXRX_CSR10, 0x00001008);

	rt2x00_set_field32(&reg, TXRX_CSR9_BEACON_GEN, 1);
	rt2x00usb_register_write(rt2x00dev, TXRX_CSR9, reg);

	/*
	 * Clean up the beacon skb.
	 */
	dev_kfree_skb(entry->skb);
	entry->skb = NULL;
}

static void rt73usb_clear_beacon(struct queue_entry *entry)
{
	struct rt2x00_dev *rt2x00dev = entry->queue->rt2x00dev;
	unsigned int beacon_base;
	u32 reg;

	/*
	 * Disable beaconing while we are reloading the beacon data,
	 * otherwise we might be sending out invalid data.
	 */
	rt2x00usb_register_read(rt2x00dev, TXRX_CSR9, &reg);
	rt2x00_set_field32(&reg, TXRX_CSR9_BEACON_GEN, 0);
	rt2x00usb_register_write(rt2x00dev, TXRX_CSR9, reg);

	/*
	 * Clear beacon.
	 */
	beacon_base = HW_BEACON_OFFSET(entry->entry_idx);
	rt2x00usb_register_write(rt2x00dev, beacon_base, 0);

	/*
	 * Enable beaconing again.
	 */
	rt2x00_set_field32(&reg, TXRX_CSR9_BEACON_GEN, 1);
	rt2x00usb_register_write(rt2x00dev, TXRX_CSR9, reg);
}

static int rt73usb_get_tx_data_len(struct queue_entry *entry)
{
	int length;

	/*
	 * The length _must_ be a multiple of 4,
	 * but it must _not_ be a multiple of the USB packet size.
	 */
	length = roundup(entry->skb->len, 4);
	length += (4 * !(length % entry->queue->usb_maxpacket));

	return length;
}

/*
 * RX control handlers
 */
static int rt73usb_agc_to_rssi(struct rt2x00_dev *rt2x00dev, int rxd_w1)
{
	u8 offset = rt2x00dev->lna_gain;
	u8 lna;

	lna = rt2x00_get_field32(rxd_w1, RXD_W1_RSSI_LNA);
	switch (lna) {
	case 3:
		offset += 90;
		break;
	case 2:
		offset += 74;
		break;
	case 1:
		offset += 64;
		break;
	default:
		return 0;
	}

	if (rt2x00dev->curr_band == IEEE80211_BAND_5GHZ) {
		if (test_bit(CAPABILITY_EXTERNAL_LNA_A, &rt2x00dev->cap_flags)) {
			if (lna == 3 || lna == 2)
				offset += 10;
		} else {
			if (lna == 3)
				offset += 6;
			else if (lna == 2)
				offset += 8;
		}
	}

	return rt2x00_get_field32(rxd_w1, RXD_W1_RSSI_AGC) * 2 - offset;
}

static void rt73usb_fill_rxdone(struct queue_entry *entry,
				struct rxdone_entry_desc *rxdesc)
{
	struct rt2x00_dev *rt2x00dev = entry->queue->rt2x00dev;
	struct skb_frame_desc *skbdesc = get_skb_frame_desc(entry->skb);
	__le32 *rxd = (__le32 *)entry->skb->data;
	u32 word0;
	u32 word1;

	/*
	 * Copy descriptor to the skbdesc->desc buffer, making it safe from moving of
	 * frame data in rt2x00usb.
	 */
	memcpy(skbdesc->desc, rxd, skbdesc->desc_len);
	rxd = (__le32 *)skbdesc->desc;

	/*
	 * It is now safe to read the descriptor on all architectures.
	 */
	rt2x00_desc_read(rxd, 0, &word0);
	rt2x00_desc_read(rxd, 1, &word1);

	if (rt2x00_get_field32(word0, RXD_W0_CRC_ERROR))
		rxdesc->flags |= RX_FLAG_FAILED_FCS_CRC;

	rxdesc->cipher = rt2x00_get_field32(word0, RXD_W0_CIPHER_ALG);
	rxdesc->cipher_status = rt2x00_get_field32(word0, RXD_W0_CIPHER_ERROR);

	if (rxdesc->cipher != CIPHER_NONE) {
		_rt2x00_desc_read(rxd, 2, &rxdesc->iv[0]);
		_rt2x00_desc_read(rxd, 3, &rxdesc->iv[1]);
		rxdesc->dev_flags |= RXDONE_CRYPTO_IV;

		_rt2x00_desc_read(rxd, 4, &rxdesc->icv);
		rxdesc->dev_flags |= RXDONE_CRYPTO_ICV;

		/*
		 * Hardware has stripped IV/EIV data from 802.11 frame during
		 * decryption. It has provided the data separately but rt2x00lib
		 * should decide if it should be reinserted.
		 */
		rxdesc->flags |= RX_FLAG_IV_STRIPPED;

		/*
		 * The hardware has already checked the Michael Mic and has
		 * stripped it from the frame. Signal this to mac80211.
		 */
		rxdesc->flags |= RX_FLAG_MMIC_STRIPPED;

		if (rxdesc->cipher_status == RX_CRYPTO_SUCCESS)
			rxdesc->flags |= RX_FLAG_DECRYPTED;
		else if (rxdesc->cipher_status == RX_CRYPTO_FAIL_MIC)
			rxdesc->flags |= RX_FLAG_MMIC_ERROR;
	}

	/*
	 * Obtain the status about this packet.
	 * When frame was received with an OFDM bitrate,
	 * the signal is the PLCP value. If it was received with
	 * a CCK bitrate the signal is the rate in 100kbit/s.
	 */
	rxdesc->signal = rt2x00_get_field32(word1, RXD_W1_SIGNAL);
	rxdesc->rssi = rt73usb_agc_to_rssi(rt2x00dev, word1);
	rxdesc->size = rt2x00_get_field32(word0, RXD_W0_DATABYTE_COUNT);

	if (rt2x00_get_field32(word0, RXD_W0_OFDM))
		rxdesc->dev_flags |= RXDONE_SIGNAL_PLCP;
	else
		rxdesc->dev_flags |= RXDONE_SIGNAL_BITRATE;
	if (rt2x00_get_field32(word0, RXD_W0_MY_BSS))
		rxdesc->dev_flags |= RXDONE_MY_BSS;

	/*
	 * Set skb pointers, and update frame information.
	 */
	skb_pull(entry->skb, entry->queue->desc_size);
	skb_trim(entry->skb, rxdesc->size);
}

/*
 * Device probe functions.
 */
static int rt73usb_validate_eeprom(struct rt2x00_dev *rt2x00dev)
{
	u16 word;
	u8 *mac;
	s8 value;

	rt2x00usb_eeprom_read(rt2x00dev, rt2x00dev->eeprom, EEPROM_SIZE);

	/*
	 * Start validation of the data that has been read.
	 */
	mac = rt2x00_eeprom_addr(rt2x00dev, EEPROM_MAC_ADDR_0);
	if (!is_valid_ether_addr(mac)) {
		random_ether_addr(mac);
		EEPROM(rt2x00dev, "MAC: %pM\n", mac);
	}

	rt2x00_eeprom_read(rt2x00dev, EEPROM_ANTENNA, &word);
	if (word == 0xffff) {
		rt2x00_set_field16(&word, EEPROM_ANTENNA_NUM, 2);
		rt2x00_set_field16(&word, EEPROM_ANTENNA_TX_DEFAULT,
				   ANTENNA_B);
		rt2x00_set_field16(&word, EEPROM_ANTENNA_RX_DEFAULT,
				   ANTENNA_B);
		rt2x00_set_field16(&word, EEPROM_ANTENNA_FRAME_TYPE, 0);
		rt2x00_set_field16(&word, EEPROM_ANTENNA_DYN_TXAGC, 0);
		rt2x00_set_field16(&word, EEPROM_ANTENNA_HARDWARE_RADIO, 0);
		rt2x00_set_field16(&word, EEPROM_ANTENNA_RF_TYPE, RF5226);
		rt2x00_eeprom_write(rt2x00dev, EEPROM_ANTENNA, word);
		EEPROM(rt2x00dev, "Antenna: 0x%04x\n", word);
	}

	rt2x00_eeprom_read(rt2x00dev, EEPROM_NIC, &word);
	if (word == 0xffff) {
		rt2x00_set_field16(&word, EEPROM_NIC_EXTERNAL_LNA, 0);
		rt2x00_eeprom_write(rt2x00dev, EEPROM_NIC, word);
		EEPROM(rt2x00dev, "NIC: 0x%04x\n", word);
	}

	rt2x00_eeprom_read(rt2x00dev, EEPROM_LED, &word);
	if (word == 0xffff) {
		rt2x00_set_field16(&word, EEPROM_LED_POLARITY_RDY_G, 0);
		rt2x00_set_field16(&word, EEPROM_LED_POLARITY_RDY_A, 0);
		rt2x00_set_field16(&word, EEPROM_LED_POLARITY_ACT, 0);
		rt2x00_set_field16(&word, EEPROM_LED_POLARITY_GPIO_0, 0);
		rt2x00_set_field16(&word, EEPROM_LED_POLARITY_GPIO_1, 0);
		rt2x00_set_field16(&word, EEPROM_LED_POLARITY_GPIO_2, 0);
		rt2x00_set_field16(&word, EEPROM_LED_POLARITY_GPIO_3, 0);
		rt2x00_set_field16(&word, EEPROM_LED_POLARITY_GPIO_4, 0);
		rt2x00_set_field16(&word, EEPROM_LED_LED_MODE,
				   LED_MODE_DEFAULT);
		rt2x00_eeprom_write(rt2x00dev, EEPROM_LED, word);
		EEPROM(rt2x00dev, "Led: 0x%04x\n", word);
	}

	rt2x00_eeprom_read(rt2x00dev, EEPROM_FREQ, &word);
	if (word == 0xffff) {
		rt2x00_set_field16(&word, EEPROM_FREQ_OFFSET, 0);
		rt2x00_set_field16(&word, EEPROM_FREQ_SEQ, 0);
		rt2x00_eeprom_write(rt2x00dev, EEPROM_FREQ, word);
		EEPROM(rt2x00dev, "Freq: 0x%04x\n", word);
	}

	rt2x00_eeprom_read(rt2x00dev, EEPROM_RSSI_OFFSET_BG, &word);
	if (word == 0xffff) {
		rt2x00_set_field16(&word, EEPROM_RSSI_OFFSET_BG_1, 0);
		rt2x00_set_field16(&word, EEPROM_RSSI_OFFSET_BG_2, 0);
		rt2x00_eeprom_write(rt2x00dev, EEPROM_RSSI_OFFSET_BG, word);
		EEPROM(rt2x00dev, "RSSI OFFSET BG: 0x%04x\n", word);
	} else {
		value = rt2x00_get_field16(word, EEPROM_RSSI_OFFSET_BG_1);
		if (value < -10 || value > 10)
			rt2x00_set_field16(&word, EEPROM_RSSI_OFFSET_BG_1, 0);
		value = rt2x00_get_field16(word, EEPROM_RSSI_OFFSET_BG_2);
		if (value < -10 || value > 10)
			rt2x00_set_field16(&word, EEPROM_RSSI_OFFSET_BG_2, 0);
		rt2x00_eeprom_write(rt2x00dev, EEPROM_RSSI_OFFSET_BG, word);
	}

	rt2x00_eeprom_read(rt2x00dev, EEPROM_RSSI_OFFSET_A, &word);
	if (word == 0xffff) {
		rt2x00_set_field16(&word, EEPROM_RSSI_OFFSET_A_1, 0);
		rt2x00_set_field16(&word, EEPROM_RSSI_OFFSET_A_2, 0);
		rt2x00_eeprom_write(rt2x00dev, EEPROM_RSSI_OFFSET_A, word);
		EEPROM(rt2x00dev, "RSSI OFFSET A: 0x%04x\n", word);
	} else {
		value = rt2x00_get_field16(word, EEPROM_RSSI_OFFSET_A_1);
		if (value < -10 || value > 10)
			rt2x00_set_field16(&word, EEPROM_RSSI_OFFSET_A_1, 0);
		value = rt2x00_get_field16(word, EEPROM_RSSI_OFFSET_A_2);
		if (value < -10 || value > 10)
			rt2x00_set_field16(&word, EEPROM_RSSI_OFFSET_A_2, 0);
		rt2x00_eeprom_write(rt2x00dev, EEPROM_RSSI_OFFSET_A, word);
	}

	return 0;
}

static int rt73usb_init_eeprom(struct rt2x00_dev *rt2x00dev)
{
	u32 reg;
	u16 value;
	u16 eeprom;

	/*
	 * Read EEPROM word for configuration.
	 */
	rt2x00_eeprom_read(rt2x00dev, EEPROM_ANTENNA, &eeprom);

	/*
	 * Identify RF chipset.
	 */
	value = rt2x00_get_field16(eeprom, EEPROM_ANTENNA_RF_TYPE);
	rt2x00usb_register_read(rt2x00dev, MAC_CSR0, &reg);
	rt2x00_set_chip(rt2x00dev, rt2x00_get_field32(reg, MAC_CSR0_CHIPSET),
			value, rt2x00_get_field32(reg, MAC_CSR0_REVISION));

	if (!rt2x00_rt(rt2x00dev, RT2573) || (rt2x00_rev(rt2x00dev) == 0)) {
		ERROR(rt2x00dev, "Invalid RT chipset detected.\n");
		return -ENODEV;
	}

	if (!rt2x00_rf(rt2x00dev, RF5226) &&
	    !rt2x00_rf(rt2x00dev, RF2528) &&
	    !rt2x00_rf(rt2x00dev, RF5225) &&
	    !rt2x00_rf(rt2x00dev, RF2527)) {
		ERROR(rt2x00dev, "Invalid RF chipset detected.\n");
		return -ENODEV;
	}

	/*
	 * Identify default antenna configuration.
	 */
	rt2x00dev->default_ant.tx =
	    rt2x00_get_field16(eeprom, EEPROM_ANTENNA_TX_DEFAULT);
	rt2x00dev->default_ant.rx =
	    rt2x00_get_field16(eeprom, EEPROM_ANTENNA_RX_DEFAULT);

	/*
	 * Read the Frame type.
	 */
	if (rt2x00_get_field16(eeprom, EEPROM_ANTENNA_FRAME_TYPE))
		__set_bit(CAPABILITY_FRAME_TYPE, &rt2x00dev->cap_flags);

	/*
	 * Detect if this device has an hardware controlled radio.
	 */
	if (rt2x00_get_field16(eeprom, EEPROM_ANTENNA_HARDWARE_RADIO))
		__set_bit(CAPABILITY_HW_BUTTON, &rt2x00dev->cap_flags);

	/*
	 * Read frequency offset.
	 */
	rt2x00_eeprom_read(rt2x00dev, EEPROM_FREQ, &eeprom);
	rt2x00dev->freq_offset = rt2x00_get_field16(eeprom, EEPROM_FREQ_OFFSET);

	/*
	 * Read external LNA informations.
	 */
	rt2x00_eeprom_read(rt2x00dev, EEPROM_NIC, &eeprom);

	if (rt2x00_get_field16(eeprom, EEPROM_NIC_EXTERNAL_LNA)) {
		__set_bit(CAPABILITY_EXTERNAL_LNA_A, &rt2x00dev->cap_flags);
		__set_bit(CAPABILITY_EXTERNAL_LNA_BG, &rt2x00dev->cap_flags);
	}

	/*
	 * Store led settings, for correct led behaviour.
	 */
#ifdef CONFIG_RT2X00_LIB_LEDS
	rt2x00_eeprom_read(rt2x00dev, EEPROM_LED, &eeprom);

	rt73usb_init_led(rt2x00dev, &rt2x00dev->led_radio, LED_TYPE_RADIO);
	rt73usb_init_led(rt2x00dev, &rt2x00dev->led_assoc, LED_TYPE_ASSOC);
	if (value == LED_MODE_SIGNAL_STRENGTH)
		rt73usb_init_led(rt2x00dev, &rt2x00dev->led_qual,
				 LED_TYPE_QUALITY);

	rt2x00_set_field16(&rt2x00dev->led_mcu_reg, MCU_LEDCS_LED_MODE, value);
	rt2x00_set_field16(&rt2x00dev->led_mcu_reg, MCU_LEDCS_POLARITY_GPIO_0,
			   rt2x00_get_field16(eeprom,
					      EEPROM_LED_POLARITY_GPIO_0));
	rt2x00_set_field16(&rt2x00dev->led_mcu_reg, MCU_LEDCS_POLARITY_GPIO_1,
			   rt2x00_get_field16(eeprom,
					      EEPROM_LED_POLARITY_GPIO_1));
	rt2x00_set_field16(&rt2x00dev->led_mcu_reg, MCU_LEDCS_POLARITY_GPIO_2,
			   rt2x00_get_field16(eeprom,
					      EEPROM_LED_POLARITY_GPIO_2));
	rt2x00_set_field16(&rt2x00dev->led_mcu_reg, MCU_LEDCS_POLARITY_GPIO_3,
			   rt2x00_get_field16(eeprom,
					      EEPROM_LED_POLARITY_GPIO_3));
	rt2x00_set_field16(&rt2x00dev->led_mcu_reg, MCU_LEDCS_POLARITY_GPIO_4,
			   rt2x00_get_field16(eeprom,
					      EEPROM_LED_POLARITY_GPIO_4));
	rt2x00_set_field16(&rt2x00dev->led_mcu_reg, MCU_LEDCS_POLARITY_ACT,
			   rt2x00_get_field16(eeprom, EEPROM_LED_POLARITY_ACT));
	rt2x00_set_field16(&rt2x00dev->led_mcu_reg, MCU_LEDCS_POLARITY_READY_BG,
			   rt2x00_get_field16(eeprom,
					      EEPROM_LED_POLARITY_RDY_G));
	rt2x00_set_field16(&rt2x00dev->led_mcu_reg, MCU_LEDCS_POLARITY_READY_A,
			   rt2x00_get_field16(eeprom,
					      EEPROM_LED_POLARITY_RDY_A));
#endif /* CONFIG_RT2X00_LIB_LEDS */

	return 0;
}

/*
 * RF value list for RF2528
 * Supports: 2.4 GHz
 */
static const struct rf_channel rf_vals_bg_2528[] = {
	{ 1,  0x00002c0c, 0x00000786, 0x00068255, 0x000fea0b },
	{ 2,  0x00002c0c, 0x00000786, 0x00068255, 0x000fea1f },
	{ 3,  0x00002c0c, 0x0000078a, 0x00068255, 0x000fea0b },
	{ 4,  0x00002c0c, 0x0000078a, 0x00068255, 0x000fea1f },
	{ 5,  0x00002c0c, 0x0000078e, 0x00068255, 0x000fea0b },
	{ 6,  0x00002c0c, 0x0000078e, 0x00068255, 0x000fea1f },
	{ 7,  0x00002c0c, 0x00000792, 0x00068255, 0x000fea0b },
	{ 8,  0x00002c0c, 0x00000792, 0x00068255, 0x000fea1f },
	{ 9,  0x00002c0c, 0x00000796, 0x00068255, 0x000fea0b },
	{ 10, 0x00002c0c, 0x00000796, 0x00068255, 0x000fea1f },
	{ 11, 0x00002c0c, 0x0000079a, 0x00068255, 0x000fea0b },
	{ 12, 0x00002c0c, 0x0000079a, 0x00068255, 0x000fea1f },
	{ 13, 0x00002c0c, 0x0000079e, 0x00068255, 0x000fea0b },
	{ 14, 0x00002c0c, 0x000007a2, 0x00068255, 0x000fea13 },
};

/*
 * RF value list for RF5226
 * Supports: 2.4 GHz & 5.2 GHz
 */
static const struct rf_channel rf_vals_5226[] = {
	{ 1,  0x00002c0c, 0x00000786, 0x00068255, 0x000fea0b },
	{ 2,  0x00002c0c, 0x00000786, 0x00068255, 0x000fea1f },
	{ 3,  0x00002c0c, 0x0000078a, 0x00068255, 0x000fea0b },
	{ 4,  0x00002c0c, 0x0000078a, 0x00068255, 0x000fea1f },
	{ 5,  0x00002c0c, 0x0000078e, 0x00068255, 0x000fea0b },
	{ 6,  0x00002c0c, 0x0000078e, 0x00068255, 0x000fea1f },
	{ 7,  0x00002c0c, 0x00000792, 0x00068255, 0x000fea0b },
	{ 8,  0x00002c0c, 0x00000792, 0x00068255, 0x000fea1f },
	{ 9,  0x00002c0c, 0x00000796, 0x00068255, 0x000fea0b },
	{ 10, 0x00002c0c, 0x00000796, 0x00068255, 0x000fea1f },
	{ 11, 0x00002c0c, 0x0000079a, 0x00068255, 0x000fea0b },
	{ 12, 0x00002c0c, 0x0000079a, 0x00068255, 0x000fea1f },
	{ 13, 0x00002c0c, 0x0000079e, 0x00068255, 0x000fea0b },
	{ 14, 0x00002c0c, 0x000007a2, 0x00068255, 0x000fea13 },

	/* 802.11 UNI / HyperLan 2 */
	{ 36, 0x00002c0c, 0x0000099a, 0x00098255, 0x000fea23 },
	{ 40, 0x00002c0c, 0x000009a2, 0x00098255, 0x000fea03 },
	{ 44, 0x00002c0c, 0x000009a6, 0x00098255, 0x000fea0b },
	{ 48, 0x00002c0c, 0x000009aa, 0x00098255, 0x000fea13 },
	{ 52, 0x00002c0c, 0x000009ae, 0x00098255, 0x000fea1b },
	{ 56, 0x00002c0c, 0x000009b2, 0x00098255, 0x000fea23 },
	{ 60, 0x00002c0c, 0x000009ba, 0x00098255, 0x000fea03 },
	{ 64, 0x00002c0c, 0x000009be, 0x00098255, 0x000fea0b },

	/* 802.11 HyperLan 2 */
	{ 100, 0x00002c0c, 0x00000a2a, 0x000b8255, 0x000fea03 },
	{ 104, 0x00002c0c, 0x00000a2e, 0x000b8255, 0x000fea0b },
	{ 108, 0x00002c0c, 0x00000a32, 0x000b8255, 0x000fea13 },
	{ 112, 0x00002c0c, 0x00000a36, 0x000b8255, 0x000fea1b },
	{ 116, 0x00002c0c, 0x00000a3a, 0x000b8255, 0x000fea23 },
	{ 120, 0x00002c0c, 0x00000a82, 0x000b8255, 0x000fea03 },
	{ 124, 0x00002c0c, 0x00000a86, 0x000b8255, 0x000fea0b },
	{ 128, 0x00002c0c, 0x00000a8a, 0x000b8255, 0x000fea13 },
	{ 132, 0x00002c0c, 0x00000a8e, 0x000b8255, 0x000fea1b },
	{ 136, 0x00002c0c, 0x00000a92, 0x000b8255, 0x000fea23 },

	/* 802.11 UNII */
	{ 140, 0x00002c0c, 0x00000a9a, 0x000b8255, 0x000fea03 },
	{ 149, 0x00002c0c, 0x00000aa2, 0x000b8255, 0x000fea1f },
	{ 153, 0x00002c0c, 0x00000aa6, 0x000b8255, 0x000fea27 },
	{ 157, 0x00002c0c, 0x00000aae, 0x000b8255, 0x000fea07 },
	{ 161, 0x00002c0c, 0x00000ab2, 0x000b8255, 0x000fea0f },
	{ 165, 0x00002c0c, 0x00000ab6, 0x000b8255, 0x000fea17 },

	/* MMAC(Japan)J52 ch 34,38,42,46 */
	{ 34, 0x00002c0c, 0x0008099a, 0x000da255, 0x000d3a0b },
	{ 38, 0x00002c0c, 0x0008099e, 0x000da255, 0x000d3a13 },
	{ 42, 0x00002c0c, 0x000809a2, 0x000da255, 0x000d3a1b },
	{ 46, 0x00002c0c, 0x000809a6, 0x000da255, 0x000d3a23 },
};

/*
 * RF value list for RF5225 & RF2527
 * Supports: 2.4 GHz & 5.2 GHz
 */
static const struct rf_channel rf_vals_5225_2527[] = {
	{ 1,  0x00002ccc, 0x00004786, 0x00068455, 0x000ffa0b },
	{ 2,  0x00002ccc, 0x00004786, 0x00068455, 0x000ffa1f },
	{ 3,  0x00002ccc, 0x0000478a, 0x00068455, 0x000ffa0b },
	{ 4,  0x00002ccc, 0x0000478a, 0x00068455, 0x000ffa1f },
	{ 5,  0x00002ccc, 0x0000478e, 0x00068455, 0x000ffa0b },
	{ 6,  0x00002ccc, 0x0000478e, 0x00068455, 0x000ffa1f },
	{ 7,  0x00002ccc, 0x00004792, 0x00068455, 0x000ffa0b },
	{ 8,  0x00002ccc, 0x00004792, 0x00068455, 0x000ffa1f },
	{ 9,  0x00002ccc, 0x00004796, 0x00068455, 0x000ffa0b },
	{ 10, 0x00002ccc, 0x00004796, 0x00068455, 0x000ffa1f },
	{ 11, 0x00002ccc, 0x0000479a, 0x00068455, 0x000ffa0b },
	{ 12, 0x00002ccc, 0x0000479a, 0x00068455, 0x000ffa1f },
	{ 13, 0x00002ccc, 0x0000479e, 0x00068455, 0x000ffa0b },
	{ 14, 0x00002ccc, 0x000047a2, 0x00068455, 0x000ffa13 },

	/* 802.11 UNI / HyperLan 2 */
	{ 36, 0x00002ccc, 0x0000499a, 0x0009be55, 0x000ffa23 },
	{ 40, 0x00002ccc, 0x000049a2, 0x0009be55, 0x000ffa03 },
	{ 44, 0x00002ccc, 0x000049a6, 0x0009be55, 0x000ffa0b },
	{ 48, 0x00002ccc, 0x000049aa, 0x0009be55, 0x000ffa13 },
	{ 52, 0x00002ccc, 0x000049ae, 0x0009ae55, 0x000ffa1b },
	{ 56, 0x00002ccc, 0x000049b2, 0x0009ae55, 0x000ffa23 },
	{ 60, 0x00002ccc, 0x000049ba, 0x0009ae55, 0x000ffa03 },
	{ 64, 0x00002ccc, 0x000049be, 0x0009ae55, 0x000ffa0b },

	/* 802.11 HyperLan 2 */
	{ 100, 0x00002ccc, 0x00004a2a, 0x000bae55, 0x000ffa03 },
	{ 104, 0x00002ccc, 0x00004a2e, 0x000bae55, 0x000ffa0b },
	{ 108, 0x00002ccc, 0x00004a32, 0x000bae55, 0x000ffa13 },
	{ 112, 0x00002ccc, 0x00004a36, 0x000bae55, 0x000ffa1b },
	{ 116, 0x00002ccc, 0x00004a3a, 0x000bbe55, 0x000ffa23 },
	{ 120, 0x00002ccc, 0x00004a82, 0x000bbe55, 0x000ffa03 },
	{ 124, 0x00002ccc, 0x00004a86, 0x000bbe55, 0x000ffa0b },
	{ 128, 0x00002ccc, 0x00004a8a, 0x000bbe55, 0x000ffa13 },
	{ 132, 0x00002ccc, 0x00004a8e, 0x000bbe55, 0x000ffa1b },
	{ 136, 0x00002ccc, 0x00004a92, 0x000bbe55, 0x000ffa23 },

	/* 802.11 UNII */
	{ 140, 0x00002ccc, 0x00004a9a, 0x000bbe55, 0x000ffa03 },
	{ 149, 0x00002ccc, 0x00004aa2, 0x000bbe55, 0x000ffa1f },
	{ 153, 0x00002ccc, 0x00004aa6, 0x000bbe55, 0x000ffa27 },
	{ 157, 0x00002ccc, 0x00004aae, 0x000bbe55, 0x000ffa07 },
	{ 161, 0x00002ccc, 0x00004ab2, 0x000bbe55, 0x000ffa0f },
	{ 165, 0x00002ccc, 0x00004ab6, 0x000bbe55, 0x000ffa17 },

	/* MMAC(Japan)J52 ch 34,38,42,46 */
	{ 34, 0x00002ccc, 0x0000499a, 0x0009be55, 0x000ffa0b },
	{ 38, 0x00002ccc, 0x0000499e, 0x0009be55, 0x000ffa13 },
	{ 42, 0x00002ccc, 0x000049a2, 0x0009be55, 0x000ffa1b },
	{ 46, 0x00002ccc, 0x000049a6, 0x0009be55, 0x000ffa23 },
};


static int rt73usb_probe_hw_mode(struct rt2x00_dev *rt2x00dev)
{
	struct hw_mode_spec *spec = &rt2x00dev->spec;
	struct channel_info *info;
	char *tx_power;
	unsigned int i;

	/*
	 * Initialize all hw fields.
	 *
	 * Don't set IEEE80211_HW_HOST_BROADCAST_PS_BUFFERING unless we are
	 * capable of sending the buffered frames out after the DTIM
	 * transmission using rt2x00lib_beacondone. This will send out
	 * multicast and broadcast traffic immediately instead of buffering it
	 * infinitly and thus dropping it after some time.
	 */
	rt2x00dev->hw->flags =
	    IEEE80211_HW_SIGNAL_DBM |
	    IEEE80211_HW_SUPPORTS_PS |
	    IEEE80211_HW_PS_NULLFUNC_STACK;

	SET_IEEE80211_DEV(rt2x00dev->hw, rt2x00dev->dev);
	SET_IEEE80211_PERM_ADDR(rt2x00dev->hw,
				rt2x00_eeprom_addr(rt2x00dev,
						   EEPROM_MAC_ADDR_0));

	/*
	 * Initialize hw_mode information.
	 */
	spec->supported_bands = SUPPORT_BAND_2GHZ;
	spec->supported_rates = SUPPORT_RATE_CCK | SUPPORT_RATE_OFDM;

	if (rt2x00_rf(rt2x00dev, RF2528)) {
		spec->num_channels = ARRAY_SIZE(rf_vals_bg_2528);
		spec->channels = rf_vals_bg_2528;
	} else if (rt2x00_rf(rt2x00dev, RF5226)) {
		spec->supported_bands |= SUPPORT_BAND_5GHZ;
		spec->num_channels = ARRAY_SIZE(rf_vals_5226);
		spec->channels = rf_vals_5226;
	} else if (rt2x00_rf(rt2x00dev, RF2527)) {
		spec->num_channels = 14;
		spec->channels = rf_vals_5225_2527;
	} else if (rt2x00_rf(rt2x00dev, RF5225)) {
		spec->supported_bands |= SUPPORT_BAND_5GHZ;
		spec->num_channels = ARRAY_SIZE(rf_vals_5225_2527);
		spec->channels = rf_vals_5225_2527;
	}

	/*
	 * Create channel information array
	 */
	info = kcalloc(spec->num_channels, sizeof(*info), GFP_KERNEL);
	if (!info)
		return -ENOMEM;

	spec->channels_info = info;

	tx_power = rt2x00_eeprom_addr(rt2x00dev, EEPROM_TXPOWER_G_START);
	for (i = 0; i < 14; i++) {
		info[i].max_power = MAX_TXPOWER;
		info[i].default_power1 = TXPOWER_FROM_DEV(tx_power[i]);
	}

	if (spec->num_channels > 14) {
		tx_power = rt2x00_eeprom_addr(rt2x00dev, EEPROM_TXPOWER_A_START);
		for (i = 14; i < spec->num_channels; i++) {
			info[i].max_power = MAX_TXPOWER;
			info[i].default_power1 = TXPOWER_FROM_DEV(tx_power[i]);
		}
	}

	return 0;
}

static int rt73usb_probe_hw(struct rt2x00_dev *rt2x00dev)
{
	int retval;

	/*
	 * Allocate eeprom data.
	 */
	retval = rt73usb_validate_eeprom(rt2x00dev);
	if (retval)
		return retval;

	retval = rt73usb_init_eeprom(rt2x00dev);
	if (retval)
		return retval;

	/*
	 * Initialize hw specifications.
	 */
	retval = rt73usb_probe_hw_mode(rt2x00dev);
	if (retval)
		return retval;

	/*
	 * This device has multiple filters for control frames,
	 * but has no a separate filter for PS Poll frames.
	 */
	__set_bit(CAPABILITY_CONTROL_FILTERS, &rt2x00dev->cap_flags);

	/*
	 * This device requires firmware.
	 */
	__set_bit(REQUIRE_FIRMWARE, &rt2x00dev->cap_flags);
	if (!modparam_nohwcrypt)
		__set_bit(CAPABILITY_HW_CRYPTO, &rt2x00dev->cap_flags);
	__set_bit(CAPABILITY_LINK_TUNING, &rt2x00dev->cap_flags);
<<<<<<< HEAD
=======
	__set_bit(REQUIRE_PS_AUTOWAKE, &rt2x00dev->cap_flags);
>>>>>>> eaef6a93

	/*
	 * Set the rssi offset.
	 */
	rt2x00dev->rssi_offset = DEFAULT_RSSI_OFFSET;

	return 0;
}

/*
 * IEEE80211 stack callback functions.
 */
static int rt73usb_conf_tx(struct ieee80211_hw *hw, u16 queue_idx,
			   const struct ieee80211_tx_queue_params *params)
{
	struct rt2x00_dev *rt2x00dev = hw->priv;
	struct data_queue *queue;
	struct rt2x00_field32 field;
	int retval;
	u32 reg;
	u32 offset;

	/*
	 * First pass the configuration through rt2x00lib, that will
	 * update the queue settings and validate the input. After that
	 * we are free to update the registers based on the value
	 * in the queue parameter.
	 */
	retval = rt2x00mac_conf_tx(hw, queue_idx, params);
	if (retval)
		return retval;

	/*
	 * We only need to perform additional register initialization
	 * for WMM queues/
	 */
	if (queue_idx >= 4)
		return 0;

	queue = rt2x00queue_get_tx_queue(rt2x00dev, queue_idx);

	/* Update WMM TXOP register */
	offset = AC_TXOP_CSR0 + (sizeof(u32) * (!!(queue_idx & 2)));
	field.bit_offset = (queue_idx & 1) * 16;
	field.bit_mask = 0xffff << field.bit_offset;

	rt2x00usb_register_read(rt2x00dev, offset, &reg);
	rt2x00_set_field32(&reg, field, queue->txop);
	rt2x00usb_register_write(rt2x00dev, offset, reg);

	/* Update WMM registers */
	field.bit_offset = queue_idx * 4;
	field.bit_mask = 0xf << field.bit_offset;

	rt2x00usb_register_read(rt2x00dev, AIFSN_CSR, &reg);
	rt2x00_set_field32(&reg, field, queue->aifs);
	rt2x00usb_register_write(rt2x00dev, AIFSN_CSR, reg);

	rt2x00usb_register_read(rt2x00dev, CWMIN_CSR, &reg);
	rt2x00_set_field32(&reg, field, queue->cw_min);
	rt2x00usb_register_write(rt2x00dev, CWMIN_CSR, reg);

	rt2x00usb_register_read(rt2x00dev, CWMAX_CSR, &reg);
	rt2x00_set_field32(&reg, field, queue->cw_max);
	rt2x00usb_register_write(rt2x00dev, CWMAX_CSR, reg);

	return 0;
}

static u64 rt73usb_get_tsf(struct ieee80211_hw *hw)
{
	struct rt2x00_dev *rt2x00dev = hw->priv;
	u64 tsf;
	u32 reg;

	rt2x00usb_register_read(rt2x00dev, TXRX_CSR13, &reg);
	tsf = (u64) rt2x00_get_field32(reg, TXRX_CSR13_HIGH_TSFTIMER) << 32;
	rt2x00usb_register_read(rt2x00dev, TXRX_CSR12, &reg);
	tsf |= rt2x00_get_field32(reg, TXRX_CSR12_LOW_TSFTIMER);

	return tsf;
}

static const struct ieee80211_ops rt73usb_mac80211_ops = {
	.tx			= rt2x00mac_tx,
	.start			= rt2x00mac_start,
	.stop			= rt2x00mac_stop,
	.add_interface		= rt2x00mac_add_interface,
	.remove_interface	= rt2x00mac_remove_interface,
	.config			= rt2x00mac_config,
	.configure_filter	= rt2x00mac_configure_filter,
	.set_tim		= rt2x00mac_set_tim,
	.set_key		= rt2x00mac_set_key,
	.sw_scan_start		= rt2x00mac_sw_scan_start,
	.sw_scan_complete	= rt2x00mac_sw_scan_complete,
	.get_stats		= rt2x00mac_get_stats,
	.bss_info_changed	= rt2x00mac_bss_info_changed,
	.conf_tx		= rt73usb_conf_tx,
	.get_tsf		= rt73usb_get_tsf,
	.rfkill_poll		= rt2x00mac_rfkill_poll,
	.flush			= rt2x00mac_flush,
	.set_antenna		= rt2x00mac_set_antenna,
	.get_antenna		= rt2x00mac_get_antenna,
	.get_ringparam		= rt2x00mac_get_ringparam,
};

static const struct rt2x00lib_ops rt73usb_rt2x00_ops = {
	.probe_hw		= rt73usb_probe_hw,
	.get_firmware_name	= rt73usb_get_firmware_name,
	.check_firmware		= rt73usb_check_firmware,
	.load_firmware		= rt73usb_load_firmware,
	.initialize		= rt2x00usb_initialize,
	.uninitialize		= rt2x00usb_uninitialize,
	.clear_entry		= rt2x00usb_clear_entry,
	.set_device_state	= rt73usb_set_device_state,
	.rfkill_poll		= rt73usb_rfkill_poll,
	.link_stats		= rt73usb_link_stats,
	.reset_tuner		= rt73usb_reset_tuner,
	.link_tuner		= rt73usb_link_tuner,
	.watchdog		= rt2x00usb_watchdog,
	.start_queue		= rt73usb_start_queue,
	.kick_queue		= rt2x00usb_kick_queue,
	.stop_queue		= rt73usb_stop_queue,
	.flush_queue		= rt2x00usb_flush_queue,
	.write_tx_desc		= rt73usb_write_tx_desc,
	.write_beacon		= rt73usb_write_beacon,
	.clear_beacon		= rt73usb_clear_beacon,
	.get_tx_data_len	= rt73usb_get_tx_data_len,
	.fill_rxdone		= rt73usb_fill_rxdone,
	.config_shared_key	= rt73usb_config_shared_key,
	.config_pairwise_key	= rt73usb_config_pairwise_key,
	.config_filter		= rt73usb_config_filter,
	.config_intf		= rt73usb_config_intf,
	.config_erp		= rt73usb_config_erp,
	.config_ant		= rt73usb_config_ant,
	.config			= rt73usb_config,
};

static const struct data_queue_desc rt73usb_queue_rx = {
	.entry_num		= 32,
	.data_size		= DATA_FRAME_SIZE,
	.desc_size		= RXD_DESC_SIZE,
	.priv_size		= sizeof(struct queue_entry_priv_usb),
};

static const struct data_queue_desc rt73usb_queue_tx = {
	.entry_num		= 32,
	.data_size		= DATA_FRAME_SIZE,
	.desc_size		= TXD_DESC_SIZE,
	.priv_size		= sizeof(struct queue_entry_priv_usb),
};

static const struct data_queue_desc rt73usb_queue_bcn = {
	.entry_num		= 4,
	.data_size		= MGMT_FRAME_SIZE,
	.desc_size		= TXINFO_SIZE,
	.priv_size		= sizeof(struct queue_entry_priv_usb),
};

static const struct rt2x00_ops rt73usb_ops = {
	.name			= KBUILD_MODNAME,
	.max_sta_intf		= 1,
	.max_ap_intf		= 4,
	.eeprom_size		= EEPROM_SIZE,
	.rf_size		= RF_SIZE,
	.tx_queues		= NUM_TX_QUEUES,
	.extra_tx_headroom	= TXD_DESC_SIZE,
	.rx			= &rt73usb_queue_rx,
	.tx			= &rt73usb_queue_tx,
	.bcn			= &rt73usb_queue_bcn,
	.lib			= &rt73usb_rt2x00_ops,
	.hw			= &rt73usb_mac80211_ops,
#ifdef CONFIG_RT2X00_LIB_DEBUGFS
	.debugfs		= &rt73usb_rt2x00debug,
#endif /* CONFIG_RT2X00_LIB_DEBUGFS */
};

/*
 * rt73usb module information.
 */
static struct usb_device_id rt73usb_device_table[] = {
	/* AboCom */
	{ USB_DEVICE(0x07b8, 0xb21b) },
	{ USB_DEVICE(0x07b8, 0xb21c) },
	{ USB_DEVICE(0x07b8, 0xb21d) },
	{ USB_DEVICE(0x07b8, 0xb21e) },
	{ USB_DEVICE(0x07b8, 0xb21f) },
	/* AL */
	{ USB_DEVICE(0x14b2, 0x3c10) },
	/* Amigo */
	{ USB_DEVICE(0x148f, 0x9021) },
	{ USB_DEVICE(0x0eb0, 0x9021) },
	/* AMIT  */
	{ USB_DEVICE(0x18c5, 0x0002) },
	/* Askey */
	{ USB_DEVICE(0x1690, 0x0722) },
	/* ASUS */
	{ USB_DEVICE(0x0b05, 0x1723) },
	{ USB_DEVICE(0x0b05, 0x1724) },
	/* Belkin */
	{ USB_DEVICE(0x050d, 0x705a) },
	{ USB_DEVICE(0x050d, 0x905b) },
	{ USB_DEVICE(0x050d, 0x905c) },
	/* Billionton */
	{ USB_DEVICE(0x1631, 0xc019) },
	{ USB_DEVICE(0x08dd, 0x0120) },
	/* Buffalo */
	{ USB_DEVICE(0x0411, 0x00d8) },
	{ USB_DEVICE(0x0411, 0x00d9) },
	{ USB_DEVICE(0x0411, 0x00f4) },
	{ USB_DEVICE(0x0411, 0x0116) },
	{ USB_DEVICE(0x0411, 0x0119) },
	{ USB_DEVICE(0x0411, 0x0137) },
	/* CEIVA */
	{ USB_DEVICE(0x178d, 0x02be) },
	/* CNet */
	{ USB_DEVICE(0x1371, 0x9022) },
	{ USB_DEVICE(0x1371, 0x9032) },
	/* Conceptronic */
	{ USB_DEVICE(0x14b2, 0x3c22) },
	/* Corega */
	{ USB_DEVICE(0x07aa, 0x002e) },
	/* D-Link */
	{ USB_DEVICE(0x07d1, 0x3c03) },
	{ USB_DEVICE(0x07d1, 0x3c04) },
	{ USB_DEVICE(0x07d1, 0x3c06) },
	{ USB_DEVICE(0x07d1, 0x3c07) },
	/* Edimax */
	{ USB_DEVICE(0x7392, 0x7318) },
	{ USB_DEVICE(0x7392, 0x7618) },
	/* EnGenius */
	{ USB_DEVICE(0x1740, 0x3701) },
	/* Gemtek */
	{ USB_DEVICE(0x15a9, 0x0004) },
	/* Gigabyte */
	{ USB_DEVICE(0x1044, 0x8008) },
	{ USB_DEVICE(0x1044, 0x800a) },
	/* Huawei-3Com */
	{ USB_DEVICE(0x1472, 0x0009) },
	/* Hercules */
	{ USB_DEVICE(0x06f8, 0xe002) },
	{ USB_DEVICE(0x06f8, 0xe010) },
	{ USB_DEVICE(0x06f8, 0xe020) },
	/* Linksys */
	{ USB_DEVICE(0x13b1, 0x0020) },
	{ USB_DEVICE(0x13b1, 0x0023) },
	{ USB_DEVICE(0x13b1, 0x0028) },
	/* MSI */
	{ USB_DEVICE(0x0db0, 0x4600) },
	{ USB_DEVICE(0x0db0, 0x6877) },
	{ USB_DEVICE(0x0db0, 0x6874) },
	{ USB_DEVICE(0x0db0, 0xa861) },
	{ USB_DEVICE(0x0db0, 0xa874) },
	/* Ovislink */
	{ USB_DEVICE(0x1b75, 0x7318) },
	/* Ralink */
	{ USB_DEVICE(0x04bb, 0x093d) },
	{ USB_DEVICE(0x148f, 0x2573) },
	{ USB_DEVICE(0x148f, 0x2671) },
	{ USB_DEVICE(0x0812, 0x3101) },
	/* Qcom */
	{ USB_DEVICE(0x18e8, 0x6196) },
	{ USB_DEVICE(0x18e8, 0x6229) },
	{ USB_DEVICE(0x18e8, 0x6238) },
	/* Samsung */
	{ USB_DEVICE(0x04e8, 0x4471) },
	/* Senao */
	{ USB_DEVICE(0x1740, 0x7100) },
	/* Sitecom */
	{ USB_DEVICE(0x0df6, 0x0024) },
	{ USB_DEVICE(0x0df6, 0x0027) },
	{ USB_DEVICE(0x0df6, 0x002f) },
	{ USB_DEVICE(0x0df6, 0x90ac) },
	{ USB_DEVICE(0x0df6, 0x9712) },
	/* Surecom */
	{ USB_DEVICE(0x0769, 0x31f3) },
	/* Tilgin */
	{ USB_DEVICE(0x6933, 0x5001) },
	/* Philips */
	{ USB_DEVICE(0x0471, 0x200a) },
	/* Planex */
	{ USB_DEVICE(0x2019, 0xab01) },
	{ USB_DEVICE(0x2019, 0xab50) },
	/* WideTell */
	{ USB_DEVICE(0x7167, 0x3840) },
	/* Zcom */
	{ USB_DEVICE(0x0cde, 0x001c) },
	/* ZyXEL */
	{ USB_DEVICE(0x0586, 0x3415) },
	{ 0, }
};

MODULE_AUTHOR(DRV_PROJECT);
MODULE_VERSION(DRV_VERSION);
MODULE_DESCRIPTION("Ralink RT73 USB Wireless LAN driver.");
MODULE_SUPPORTED_DEVICE("Ralink RT2571W & RT2671 USB chipset based cards");
MODULE_DEVICE_TABLE(usb, rt73usb_device_table);
MODULE_FIRMWARE(FIRMWARE_RT2571);
MODULE_LICENSE("GPL");

static int rt73usb_probe(struct usb_interface *usb_intf,
			 const struct usb_device_id *id)
{
	return rt2x00usb_probe(usb_intf, &rt73usb_ops);
}

static struct usb_driver rt73usb_driver = {
	.name		= KBUILD_MODNAME,
	.id_table	= rt73usb_device_table,
	.probe		= rt73usb_probe,
	.disconnect	= rt2x00usb_disconnect,
	.suspend	= rt2x00usb_suspend,
	.resume		= rt2x00usb_resume,
};

static int __init rt73usb_init(void)
{
	return usb_register(&rt73usb_driver);
}

static void __exit rt73usb_exit(void)
{
	usb_deregister(&rt73usb_driver);
}

module_init(rt73usb_init);
module_exit(rt73usb_exit);<|MERGE_RESOLUTION|>--- conflicted
+++ resolved
@@ -2209,10 +2209,7 @@
 	if (!modparam_nohwcrypt)
 		__set_bit(CAPABILITY_HW_CRYPTO, &rt2x00dev->cap_flags);
 	__set_bit(CAPABILITY_LINK_TUNING, &rt2x00dev->cap_flags);
-<<<<<<< HEAD
-=======
 	__set_bit(REQUIRE_PS_AUTOWAKE, &rt2x00dev->cap_flags);
->>>>>>> eaef6a93
 
 	/*
 	 * Set the rssi offset.
