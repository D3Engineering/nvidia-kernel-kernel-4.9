/*
 *  acpi_ac.c - ACPI AC Adapter Driver ($Revision: 27 $)
 *
 *  Copyright (C) 2001, 2002 Andy Grover <andrew.grover@intel.com>
 *  Copyright (C) 2001, 2002 Paul Diefenbaugh <paul.s.diefenbaugh@intel.com>
 *
 * ~~~~~~~~~~~~~~~~~~~~~~~~~~~~~~~~~~~~~~~~~~~~~~~~~~~~~~~~~~~~~~~~~~~~~~~~~~
 *
 *  This program is free software; you can redistribute it and/or modify
 *  it under the terms of the GNU General Public License as published by
 *  the Free Software Foundation; either version 2 of the License, or (at
 *  your option) any later version.
 *
 *  This program is distributed in the hope that it will be useful, but
 *  WITHOUT ANY WARRANTY; without even the implied warranty of
 *  MERCHANTABILITY or FITNESS FOR A PARTICULAR PURPOSE.  See the GNU
 *  General Public License for more details.
 *
 *  You should have received a copy of the GNU General Public License along
 *  with this program; if not, write to the Free Software Foundation, Inc.,
 *  59 Temple Place, Suite 330, Boston, MA 02111-1307 USA.
 *
 * ~~~~~~~~~~~~~~~~~~~~~~~~~~~~~~~~~~~~~~~~~~~~~~~~~~~~~~~~~~~~~~~~~~~~~~~~~~
 */

#include <linux/kernel.h>
#include <linux/module.h>
#include <linux/slab.h>
#include <linux/init.h>
#include <linux/types.h>
#ifdef CONFIG_ACPI_PROCFS_POWER
#include <linux/proc_fs.h>
#include <linux/seq_file.h>
#endif
#include <linux/power_supply.h>
#include <acpi/acpi_bus.h>
#include <acpi/acpi_drivers.h>

#define PREFIX "ACPI: "

#define ACPI_AC_CLASS			"ac_adapter"
#define ACPI_AC_DEVICE_NAME		"AC Adapter"
#define ACPI_AC_FILE_STATE		"state"
#define ACPI_AC_NOTIFY_STATUS		0x80
#define ACPI_AC_STATUS_OFFLINE		0x00
#define ACPI_AC_STATUS_ONLINE		0x01
#define ACPI_AC_STATUS_UNKNOWN		0xFF

#define _COMPONENT		ACPI_AC_COMPONENT
ACPI_MODULE_NAME("ac");

MODULE_AUTHOR("Paul Diefenbaugh");
MODULE_DESCRIPTION("ACPI AC Adapter Driver");
MODULE_LICENSE("GPL");

#ifdef CONFIG_ACPI_PROCFS_POWER
extern struct proc_dir_entry *acpi_lock_ac_dir(void);
extern void *acpi_unlock_ac_dir(struct proc_dir_entry *acpi_ac_dir);
static int acpi_ac_open_fs(struct inode *inode, struct file *file);
#endif

static int acpi_ac_add(struct acpi_device *device);
static int acpi_ac_remove(struct acpi_device *device, int type);
static void acpi_ac_notify(struct acpi_device *device, u32 event);

static const struct acpi_device_id ac_device_ids[] = {
	{"ACPI0003", 0},
	{"", 0},
};
MODULE_DEVICE_TABLE(acpi, ac_device_ids);

<<<<<<< HEAD
static int acpi_ac_resume(struct device *dev);
=======
#ifdef CONFIG_PM_SLEEP
static int acpi_ac_resume(struct device *dev);
#endif
>>>>>>> 985b11fa
static SIMPLE_DEV_PM_OPS(acpi_ac_pm, NULL, acpi_ac_resume);

static struct acpi_driver acpi_ac_driver = {
	.name = "ac",
	.class = ACPI_AC_CLASS,
	.ids = ac_device_ids,
	.flags = ACPI_DRIVER_ALL_NOTIFY_EVENTS,
	.ops = {
		.add = acpi_ac_add,
		.remove = acpi_ac_remove,
		.notify = acpi_ac_notify,
		},
	.drv.pm = &acpi_ac_pm,
};

struct acpi_ac {
	struct power_supply charger;
	struct acpi_device * device;
	unsigned long long state;
};

#define to_acpi_ac(x) container_of(x, struct acpi_ac, charger)

#ifdef CONFIG_ACPI_PROCFS_POWER
static const struct file_operations acpi_ac_fops = {
	.owner = THIS_MODULE,
	.open = acpi_ac_open_fs,
	.read = seq_read,
	.llseek = seq_lseek,
	.release = single_release,
};
#endif

/* --------------------------------------------------------------------------
                               AC Adapter Management
   -------------------------------------------------------------------------- */

static int acpi_ac_get_state(struct acpi_ac *ac)
{
	acpi_status status = AE_OK;


	if (!ac)
		return -EINVAL;

	status = acpi_evaluate_integer(ac->device->handle, "_PSR", NULL, &ac->state);
	if (ACPI_FAILURE(status)) {
		ACPI_EXCEPTION((AE_INFO, status, "Error reading AC Adapter state"));
		ac->state = ACPI_AC_STATUS_UNKNOWN;
		return -ENODEV;
	}

	return 0;
}

/* --------------------------------------------------------------------------
                            sysfs I/F
   -------------------------------------------------------------------------- */
static int get_ac_property(struct power_supply *psy,
			   enum power_supply_property psp,
			   union power_supply_propval *val)
{
	struct acpi_ac *ac = to_acpi_ac(psy);

	if (!ac)
		return -ENODEV;

	if (acpi_ac_get_state(ac))
		return -ENODEV;

	switch (psp) {
	case POWER_SUPPLY_PROP_ONLINE:
		val->intval = ac->state;
		break;
	default:
		return -EINVAL;
	}
	return 0;
}

static enum power_supply_property ac_props[] = {
	POWER_SUPPLY_PROP_ONLINE,
};

#ifdef CONFIG_ACPI_PROCFS_POWER
/* --------------------------------------------------------------------------
                              FS Interface (/proc)
   -------------------------------------------------------------------------- */

static struct proc_dir_entry *acpi_ac_dir;

static int acpi_ac_seq_show(struct seq_file *seq, void *offset)
{
	struct acpi_ac *ac = seq->private;


	if (!ac)
		return 0;

	if (acpi_ac_get_state(ac)) {
		seq_puts(seq, "ERROR: Unable to read AC Adapter state\n");
		return 0;
	}

	seq_puts(seq, "state:                   ");
	switch (ac->state) {
	case ACPI_AC_STATUS_OFFLINE:
		seq_puts(seq, "off-line\n");
		break;
	case ACPI_AC_STATUS_ONLINE:
		seq_puts(seq, "on-line\n");
		break;
	default:
		seq_puts(seq, "unknown\n");
		break;
	}

	return 0;
}

static int acpi_ac_open_fs(struct inode *inode, struct file *file)
{
	return single_open(file, acpi_ac_seq_show, PDE(inode)->data);
}

static int acpi_ac_add_fs(struct acpi_device *device)
{
	struct proc_dir_entry *entry = NULL;

	printk(KERN_WARNING PREFIX "Deprecated procfs I/F for AC is loaded,"
			" please retry with CONFIG_ACPI_PROCFS_POWER cleared\n");
	if (!acpi_device_dir(device)) {
		acpi_device_dir(device) = proc_mkdir(acpi_device_bid(device),
						     acpi_ac_dir);
		if (!acpi_device_dir(device))
			return -ENODEV;
	}

	/* 'state' [R] */
	entry = proc_create_data(ACPI_AC_FILE_STATE,
				 S_IRUGO, acpi_device_dir(device),
				 &acpi_ac_fops, acpi_driver_data(device));
	if (!entry)
		return -ENODEV;
	return 0;
}

static int acpi_ac_remove_fs(struct acpi_device *device)
{

	if (acpi_device_dir(device)) {
		remove_proc_entry(ACPI_AC_FILE_STATE, acpi_device_dir(device));

		remove_proc_entry(acpi_device_bid(device), acpi_ac_dir);
		acpi_device_dir(device) = NULL;
	}

	return 0;
}
#endif

/* --------------------------------------------------------------------------
                                   Driver Model
   -------------------------------------------------------------------------- */

static void acpi_ac_notify(struct acpi_device *device, u32 event)
{
	struct acpi_ac *ac = acpi_driver_data(device);


	if (!ac)
		return;

	switch (event) {
	default:
		ACPI_DEBUG_PRINT((ACPI_DB_INFO,
				  "Unsupported event [0x%x]\n", event));
	case ACPI_AC_NOTIFY_STATUS:
	case ACPI_NOTIFY_BUS_CHECK:
	case ACPI_NOTIFY_DEVICE_CHECK:
		acpi_ac_get_state(ac);
		acpi_bus_generate_proc_event(device, event, (u32) ac->state);
		acpi_bus_generate_netlink_event(device->pnp.device_class,
						  dev_name(&device->dev), event,
						  (u32) ac->state);
		acpi_notifier_call_chain(device, event, (u32) ac->state);
		kobject_uevent(&ac->charger.dev->kobj, KOBJ_CHANGE);
	}

	return;
}

static int acpi_ac_add(struct acpi_device *device)
{
	int result = 0;
	struct acpi_ac *ac = NULL;


	if (!device)
		return -EINVAL;

	ac = kzalloc(sizeof(struct acpi_ac), GFP_KERNEL);
	if (!ac)
		return -ENOMEM;

	ac->device = device;
	strcpy(acpi_device_name(device), ACPI_AC_DEVICE_NAME);
	strcpy(acpi_device_class(device), ACPI_AC_CLASS);
	device->driver_data = ac;

	result = acpi_ac_get_state(ac);
	if (result)
		goto end;

#ifdef CONFIG_ACPI_PROCFS_POWER
	result = acpi_ac_add_fs(device);
#endif
	if (result)
		goto end;
	ac->charger.name = acpi_device_bid(device);
	ac->charger.type = POWER_SUPPLY_TYPE_MAINS;
	ac->charger.properties = ac_props;
	ac->charger.num_properties = ARRAY_SIZE(ac_props);
	ac->charger.get_property = get_ac_property;
	result = power_supply_register(&ac->device->dev, &ac->charger);
	if (result)
		goto end;

	printk(KERN_INFO PREFIX "%s [%s] (%s)\n",
	       acpi_device_name(device), acpi_device_bid(device),
	       ac->state ? "on-line" : "off-line");

      end:
	if (result) {
#ifdef CONFIG_ACPI_PROCFS_POWER
		acpi_ac_remove_fs(device);
#endif
		kfree(ac);
	}

	return result;
}

<<<<<<< HEAD
=======
#ifdef CONFIG_PM_SLEEP
>>>>>>> 985b11fa
static int acpi_ac_resume(struct device *dev)
{
	struct acpi_ac *ac;
	unsigned old_state;

	if (!dev)
		return -EINVAL;

	ac = acpi_driver_data(to_acpi_device(dev));
	if (!ac)
		return -EINVAL;

	old_state = ac->state;
	if (acpi_ac_get_state(ac))
		return 0;
	if (old_state != ac->state)
		kobject_uevent(&ac->charger.dev->kobj, KOBJ_CHANGE);
	return 0;
}
#endif

static int acpi_ac_remove(struct acpi_device *device, int type)
{
	struct acpi_ac *ac = NULL;


	if (!device || !acpi_driver_data(device))
		return -EINVAL;

	ac = acpi_driver_data(device);

	if (ac->charger.dev)
		power_supply_unregister(&ac->charger);
#ifdef CONFIG_ACPI_PROCFS_POWER
	acpi_ac_remove_fs(device);
#endif

	kfree(ac);

	return 0;
}

static int __init acpi_ac_init(void)
{
	int result;

	if (acpi_disabled)
		return -ENODEV;

#ifdef CONFIG_ACPI_PROCFS_POWER
	acpi_ac_dir = acpi_lock_ac_dir();
	if (!acpi_ac_dir)
		return -ENODEV;
#endif

	result = acpi_bus_register_driver(&acpi_ac_driver);
	if (result < 0) {
#ifdef CONFIG_ACPI_PROCFS_POWER
		acpi_unlock_ac_dir(acpi_ac_dir);
#endif
		return -ENODEV;
	}

	return 0;
}

static void __exit acpi_ac_exit(void)
{

	acpi_bus_unregister_driver(&acpi_ac_driver);

#ifdef CONFIG_ACPI_PROCFS_POWER
	acpi_unlock_ac_dir(acpi_ac_dir);
#endif

	return;
}

module_init(acpi_ac_init);
module_exit(acpi_ac_exit);<|MERGE_RESOLUTION|>--- conflicted
+++ resolved
@@ -69,13 +69,9 @@
 };
 MODULE_DEVICE_TABLE(acpi, ac_device_ids);
 
-<<<<<<< HEAD
-static int acpi_ac_resume(struct device *dev);
-=======
 #ifdef CONFIG_PM_SLEEP
 static int acpi_ac_resume(struct device *dev);
 #endif
->>>>>>> 985b11fa
 static SIMPLE_DEV_PM_OPS(acpi_ac_pm, NULL, acpi_ac_resume);
 
 static struct acpi_driver acpi_ac_driver = {
@@ -319,10 +315,7 @@
 	return result;
 }
 
-<<<<<<< HEAD
-=======
 #ifdef CONFIG_PM_SLEEP
->>>>>>> 985b11fa
 static int acpi_ac_resume(struct device *dev)
 {
 	struct acpi_ac *ac;
