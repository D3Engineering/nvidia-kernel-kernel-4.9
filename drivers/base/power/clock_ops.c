/*
 * drivers/base/power/clock_ops.c - Generic clock manipulation PM callbacks
 *
 * Copyright (c) 2011 Rafael J. Wysocki <rjw@sisk.pl>, Renesas Electronics Corp.
 *
 * This file is released under the GPLv2.
 */

#include <linux/kernel.h>
#include <linux/device.h>
#include <linux/io.h>
#include <linux/pm.h>
#include <linux/pm_clock.h>
#include <linux/clk.h>
#include <linux/clkdev.h>
#include <linux/slab.h>
#include <linux/err.h>
#include <linux/pm_domain.h>
#include <linux/pm_runtime.h>

#ifdef CONFIG_PM_CLK

enum pce_status {
	PCE_STATUS_NONE = 0,
	PCE_STATUS_ACQUIRED,
	PCE_STATUS_ENABLED,
	PCE_STATUS_ERROR,
};

struct pm_clock_entry {
	struct list_head node;
	char *con_id;
	struct clk *clk;
	enum pce_status status;
};

/**
 * pm_clk_enable - Enable a clock, reporting any errors
 * @dev: The device for the given clock
 * @ce: PM clock entry corresponding to the clock.
 */
static inline void __pm_clk_enable(struct device *dev, struct pm_clock_entry *ce)
{
	int ret;

	if (ce->status < PCE_STATUS_ERROR) {
		ret = clk_enable(ce->clk);
		if (!ret)
			ce->status = PCE_STATUS_ENABLED;
		else
			dev_err(dev, "%s: failed to enable clk %p, error %d\n",
				__func__, ce->clk, ret);
	}
}

/**
 * pm_clk_acquire - Acquire a device clock.
 * @dev: Device whose clock is to be acquired.
 * @ce: PM clock entry corresponding to the clock.
 */
static void pm_clk_acquire(struct device *dev, struct pm_clock_entry *ce)
{
	int ret;

	if (!ce->clk)
		ce->clk = clk_get(dev, ce->con_id);
	if (IS_ERR(ce->clk)) {
		ce->status = PCE_STATUS_ERROR;
	} else {
		ret = clk_prepare(ce->clk);
		if (ret) {
			dev_err(dev, "%s: failed to prepare clk %p, error %d\n",
			__func__, ce->clk, ret);
			ce->status = PCE_STATUS_ERROR;
			return;
		}
		ce->status = PCE_STATUS_ACQUIRED;
		dev_dbg(dev, "Clock %pC con_id %s managed by runtime PM.\n",
			ce->clk, ce->con_id);
	}
}

static int __pm_clk_add(struct device *dev, const char *con_id,
			struct clk *clk)
{
	struct pm_subsys_data *psd = dev_to_psd(dev);
	struct pm_clock_entry *ce;

	if (!psd)
		return -EINVAL;

	ce = kzalloc(sizeof(*ce), GFP_KERNEL);
	if (!ce)
		return -ENOMEM;

	if (con_id) {
		ce->con_id = kstrdup(con_id, GFP_KERNEL);
		if (!ce->con_id) {
			dev_err(dev,
				"Not enough memory for clock connection ID.\n");
			kfree(ce);
			return -ENOMEM;
		}
	} else {
		if (IS_ERR(clk)) {
			kfree(ce);
			return -ENOENT;
		}
		ce->clk = clk;
	}

	pm_clk_acquire(dev, ce);

	spin_lock_irq(&psd->lock);
	list_add_tail(&ce->node, &psd->clock_list);
	spin_unlock_irq(&psd->lock);
	return 0;
}

/**
 * pm_clk_add - Start using a device clock for power management.
 * @dev: Device whose clock is going to be used for power management.
 * @con_id: Connection ID of the clock.
 *
 * Add the clock represented by @con_id to the list of clocks used for
 * the power management of @dev.
 */
int pm_clk_add(struct device *dev, const char *con_id)
{
	return __pm_clk_add(dev, con_id, NULL);
}
EXPORT_SYMBOL_GPL(pm_clk_add);

/**
 * pm_clk_add_clk - Start using a device clock for power management.
 * @dev: Device whose clock is going to be used for power management.
 * @clk: Clock pointer
 *
 * Add the clock to the list of clocks used for the power management of @dev.
 * The power-management code will take control of the clock reference, so
 * callers should not call clk_put() on @clk after this function sucessfully
 * returned.
 */
int pm_clk_add_clk(struct device *dev, struct clk *clk)
{
	return __pm_clk_add(dev, NULL, clk);
}
EXPORT_SYMBOL_GPL(pm_clk_add_clk);


/**
 * of_pm_clk_add_clk - Start using a device clock for power management.
 * @dev: Device whose clock is going to be used for power management.
 * @name: Name of clock that is going to be used for power management.
 *
 * Add the clock described in the 'clocks' device-tree node that matches
 * with the 'name' provided, to the list of clocks used for the power
 * management of @dev. On success, returns 0. Returns a negative error
 * code if the clock is not found or cannot be added.
 */
int of_pm_clk_add_clk(struct device *dev, const char *name)
{
	struct clk *clk;
	int ret;

	if (!dev || !dev->of_node || !name)
		return -EINVAL;

	clk = of_clk_get_by_name(dev->of_node, name);
	if (IS_ERR(clk))
		return PTR_ERR(clk);

	ret = pm_clk_add_clk(dev, clk);
	if (ret) {
		clk_put(clk);
		return ret;
	}

	return 0;
}
EXPORT_SYMBOL_GPL(of_pm_clk_add_clk);

/**
 * of_pm_clk_add_clks - Start using device clock(s) for power management.
 * @dev: Device whose clock(s) is going to be used for power management.
 *
 * Add a series of clocks described in the 'clocks' device-tree node for
 * a device to the list of clocks used for the power management of @dev.
 * On success, returns the number of clocks added. Returns a negative
 * error code if there are no clocks in the device node for the device
 * or if adding a clock fails.
 */
int of_pm_clk_add_clks(struct device *dev)
{
	struct clk **clks;
<<<<<<< HEAD
	unsigned int i;
	int count = 0;
=======
	int i, count;
>>>>>>> eacbb16a
	int ret;

	if (!dev || !dev->of_node)
		return -EINVAL;

	count = of_count_phandle_with_args(dev->of_node, "clocks",
					   "#clock-cells");
	if (count <= 0)
		return -ENODEV;

	clks = kcalloc(count, sizeof(*clks), GFP_KERNEL);
	if (!clks)
		return -ENOMEM;

	for (i = 0; i < count; i++) {
		clks[i] = of_clk_get(dev->of_node, i);
		if (IS_ERR(clks[i])) {
			ret = PTR_ERR(clks[i]);
			goto error;
		}

		ret = pm_clk_add_clk(dev, clks[i]);
		if (ret) {
			clk_put(clks[i]);
			goto error;
		}
	}

	kfree(clks);

	return i;

error:
	while (i--)
		pm_clk_remove_clk(dev, clks[i]);

	kfree(clks);

	return ret;
}
EXPORT_SYMBOL_GPL(of_pm_clk_add_clks);

/**
 * __pm_clk_remove - Destroy PM clock entry.
 * @ce: PM clock entry to destroy.
 */
static void __pm_clk_remove(struct pm_clock_entry *ce)
{
	if (!ce)
		return;

	if (ce->status < PCE_STATUS_ERROR) {
		if (ce->status == PCE_STATUS_ENABLED)
			clk_disable(ce->clk);

		if (ce->status >= PCE_STATUS_ACQUIRED) {
			clk_unprepare(ce->clk);
			clk_put(ce->clk);
		}
	}

	kfree(ce->con_id);
	kfree(ce);
}

/**
 * pm_clk_remove - Stop using a device clock for power management.
 * @dev: Device whose clock should not be used for PM any more.
 * @con_id: Connection ID of the clock.
 *
 * Remove the clock represented by @con_id from the list of clocks used for
 * the power management of @dev.
 */
void pm_clk_remove(struct device *dev, const char *con_id)
{
	struct pm_subsys_data *psd = dev_to_psd(dev);
	struct pm_clock_entry *ce;

	if (!psd)
		return;

	spin_lock_irq(&psd->lock);

	list_for_each_entry(ce, &psd->clock_list, node) {
		if (!con_id && !ce->con_id)
			goto remove;
		else if (!con_id || !ce->con_id)
			continue;
		else if (!strcmp(con_id, ce->con_id))
			goto remove;
	}

	spin_unlock_irq(&psd->lock);
	return;

 remove:
	list_del(&ce->node);
	spin_unlock_irq(&psd->lock);

	__pm_clk_remove(ce);
}
EXPORT_SYMBOL_GPL(pm_clk_remove);

/**
 * pm_clk_remove_clk - Stop using a device clock for power management.
 * @dev: Device whose clock should not be used for PM any more.
 * @clk: Clock pointer
 *
 * Remove the clock pointed to by @clk from the list of clocks used for
 * the power management of @dev.
 */
void pm_clk_remove_clk(struct device *dev, struct clk *clk)
{
	struct pm_subsys_data *psd = dev_to_psd(dev);
	struct pm_clock_entry *ce;

	if (!psd || !clk)
		return;

	spin_lock_irq(&psd->lock);

	list_for_each_entry(ce, &psd->clock_list, node) {
		if (clk == ce->clk)
			goto remove;
	}

	spin_unlock_irq(&psd->lock);
	return;

 remove:
	list_del(&ce->node);
	spin_unlock_irq(&psd->lock);

	__pm_clk_remove(ce);
}
EXPORT_SYMBOL_GPL(pm_clk_remove_clk);

/**
 * pm_clk_init - Initialize a device's list of power management clocks.
 * @dev: Device to initialize the list of PM clocks for.
 *
 * Initialize the lock and clock_list members of the device's pm_subsys_data
 * object.
 */
void pm_clk_init(struct device *dev)
{
	struct pm_subsys_data *psd = dev_to_psd(dev);
	if (psd)
		INIT_LIST_HEAD(&psd->clock_list);
}
EXPORT_SYMBOL_GPL(pm_clk_init);

/**
 * pm_clk_create - Create and initialize a device's list of PM clocks.
 * @dev: Device to create and initialize the list of PM clocks for.
 *
 * Allocate a struct pm_subsys_data object, initialize its lock and clock_list
 * members and make the @dev's power.subsys_data field point to it.
 */
int pm_clk_create(struct device *dev)
{
	return dev_pm_get_subsys_data(dev);
}
EXPORT_SYMBOL_GPL(pm_clk_create);

/**
 * pm_clk_destroy - Destroy a device's list of power management clocks.
 * @dev: Device to destroy the list of PM clocks for.
 *
 * Clear the @dev's power.subsys_data field, remove the list of clock entries
 * from the struct pm_subsys_data object pointed to by it before and free
 * that object.
 */
void pm_clk_destroy(struct device *dev)
{
	struct pm_subsys_data *psd = dev_to_psd(dev);
	struct pm_clock_entry *ce, *c;
	struct list_head list;

	if (!psd)
		return;

	INIT_LIST_HEAD(&list);

	spin_lock_irq(&psd->lock);

	list_for_each_entry_safe_reverse(ce, c, &psd->clock_list, node)
		list_move(&ce->node, &list);

	spin_unlock_irq(&psd->lock);

	dev_pm_put_subsys_data(dev);

	list_for_each_entry_safe_reverse(ce, c, &list, node) {
		list_del(&ce->node);
		__pm_clk_remove(ce);
	}
}
EXPORT_SYMBOL_GPL(pm_clk_destroy);

/**
 * pm_clk_suspend - Disable clocks in a device's PM clock list.
 * @dev: Device to disable the clocks for.
 */
int pm_clk_suspend(struct device *dev)
{
	struct pm_subsys_data *psd = dev_to_psd(dev);
	struct pm_clock_entry *ce;
	unsigned long flags;

	dev_dbg(dev, "%s()\n", __func__);

	if (!psd)
		return 0;

	spin_lock_irqsave(&psd->lock, flags);

	list_for_each_entry_reverse(ce, &psd->clock_list, node) {
		if (ce->status < PCE_STATUS_ERROR) {
			if (ce->status == PCE_STATUS_ENABLED)
				clk_disable(ce->clk);
			ce->status = PCE_STATUS_ACQUIRED;
		}
	}

	spin_unlock_irqrestore(&psd->lock, flags);

	return 0;
}
EXPORT_SYMBOL_GPL(pm_clk_suspend);

/**
 * pm_clk_resume - Enable clocks in a device's PM clock list.
 * @dev: Device to enable the clocks for.
 */
int pm_clk_resume(struct device *dev)
{
	struct pm_subsys_data *psd = dev_to_psd(dev);
	struct pm_clock_entry *ce;
	unsigned long flags;

	dev_dbg(dev, "%s()\n", __func__);

	if (!psd)
		return 0;

	spin_lock_irqsave(&psd->lock, flags);

	list_for_each_entry(ce, &psd->clock_list, node)
		__pm_clk_enable(dev, ce);

	spin_unlock_irqrestore(&psd->lock, flags);

	return 0;
}
EXPORT_SYMBOL_GPL(pm_clk_resume);

/**
 * pm_clk_notify - Notify routine for device addition and removal.
 * @nb: Notifier block object this function is a member of.
 * @action: Operation being carried out by the caller.
 * @data: Device the routine is being run for.
 *
 * For this function to work, @nb must be a member of an object of type
 * struct pm_clk_notifier_block containing all of the requisite data.
 * Specifically, the pm_domain member of that object is copied to the device's
 * pm_domain field and its con_ids member is used to populate the device's list
 * of PM clocks, depending on @action.
 *
 * If the device's pm_domain field is already populated with a value different
 * from the one stored in the struct pm_clk_notifier_block object, the function
 * does nothing.
 */
static int pm_clk_notify(struct notifier_block *nb,
				 unsigned long action, void *data)
{
	struct pm_clk_notifier_block *clknb;
	struct device *dev = data;
	char **con_id;
	int error;

	dev_dbg(dev, "%s() %ld\n", __func__, action);

	clknb = container_of(nb, struct pm_clk_notifier_block, nb);

	switch (action) {
	case BUS_NOTIFY_ADD_DEVICE:
		if (dev->pm_domain)
			break;

		error = pm_clk_create(dev);
		if (error)
			break;

		dev_pm_domain_set(dev, clknb->pm_domain);
		if (clknb->con_ids[0]) {
			for (con_id = clknb->con_ids; *con_id; con_id++)
				pm_clk_add(dev, *con_id);
		} else {
			pm_clk_add(dev, NULL);
		}

		break;
	case BUS_NOTIFY_DEL_DEVICE:
		if (dev->pm_domain != clknb->pm_domain)
			break;

		dev_pm_domain_set(dev, NULL);
		pm_clk_destroy(dev);
		break;
	}

	return 0;
}

int pm_clk_runtime_suspend(struct device *dev)
{
	int ret;

	dev_dbg(dev, "%s\n", __func__);

	ret = pm_generic_runtime_suspend(dev);
	if (ret) {
		dev_err(dev, "failed to suspend device\n");
		return ret;
	}

	ret = pm_clk_suspend(dev);
	if (ret) {
		dev_err(dev, "failed to suspend clock\n");
		pm_generic_runtime_resume(dev);
		return ret;
	}

	return 0;
}
EXPORT_SYMBOL_GPL(pm_clk_runtime_suspend);

int pm_clk_runtime_resume(struct device *dev)
{
	int ret;

	dev_dbg(dev, "%s\n", __func__);

	ret = pm_clk_resume(dev);
	if (ret) {
		dev_err(dev, "failed to resume clock\n");
		return ret;
	}

	return pm_generic_runtime_resume(dev);
}
EXPORT_SYMBOL_GPL(pm_clk_runtime_resume);

#else /* !CONFIG_PM_CLK */

/**
 * enable_clock - Enable a device clock.
 * @dev: Device whose clock is to be enabled.
 * @con_id: Connection ID of the clock.
 */
static void enable_clock(struct device *dev, const char *con_id)
{
	struct clk *clk;

	clk = clk_get(dev, con_id);
	if (!IS_ERR(clk)) {
		clk_prepare_enable(clk);
		clk_put(clk);
		dev_info(dev, "Runtime PM disabled, clock forced on.\n");
	}
}

/**
 * disable_clock - Disable a device clock.
 * @dev: Device whose clock is to be disabled.
 * @con_id: Connection ID of the clock.
 */
static void disable_clock(struct device *dev, const char *con_id)
{
	struct clk *clk;

	clk = clk_get(dev, con_id);
	if (!IS_ERR(clk)) {
		clk_disable_unprepare(clk);
		clk_put(clk);
		dev_info(dev, "Runtime PM disabled, clock forced off.\n");
	}
}

/**
 * pm_clk_notify - Notify routine for device addition and removal.
 * @nb: Notifier block object this function is a member of.
 * @action: Operation being carried out by the caller.
 * @data: Device the routine is being run for.
 *
 * For this function to work, @nb must be a member of an object of type
 * struct pm_clk_notifier_block containing all of the requisite data.
 * Specifically, the con_ids member of that object is used to enable or disable
 * the device's clocks, depending on @action.
 */
static int pm_clk_notify(struct notifier_block *nb,
				 unsigned long action, void *data)
{
	struct pm_clk_notifier_block *clknb;
	struct device *dev = data;
	char **con_id;

	dev_dbg(dev, "%s() %ld\n", __func__, action);

	clknb = container_of(nb, struct pm_clk_notifier_block, nb);

	switch (action) {
	case BUS_NOTIFY_BIND_DRIVER:
		if (clknb->con_ids[0]) {
			for (con_id = clknb->con_ids; *con_id; con_id++)
				enable_clock(dev, *con_id);
		} else {
			enable_clock(dev, NULL);
		}
		break;
	case BUS_NOTIFY_DRIVER_NOT_BOUND:
	case BUS_NOTIFY_UNBOUND_DRIVER:
		if (clknb->con_ids[0]) {
			for (con_id = clknb->con_ids; *con_id; con_id++)
				disable_clock(dev, *con_id);
		} else {
			disable_clock(dev, NULL);
		}
		break;
	}

	return 0;
}

#endif /* !CONFIG_PM_CLK */

/**
 * pm_clk_add_notifier - Add bus type notifier for power management clocks.
 * @bus: Bus type to add the notifier to.
 * @clknb: Notifier to be added to the given bus type.
 *
 * The nb member of @clknb is not expected to be initialized and its
 * notifier_call member will be replaced with pm_clk_notify().  However,
 * the remaining members of @clknb should be populated prior to calling this
 * routine.
 */
void pm_clk_add_notifier(struct bus_type *bus,
				 struct pm_clk_notifier_block *clknb)
{
	if (!bus || !clknb)
		return;

	clknb->nb.notifier_call = pm_clk_notify;
	bus_register_notifier(bus, &clknb->nb);
}
EXPORT_SYMBOL_GPL(pm_clk_add_notifier);<|MERGE_RESOLUTION|>--- conflicted
+++ resolved
@@ -193,12 +193,7 @@
 int of_pm_clk_add_clks(struct device *dev)
 {
 	struct clk **clks;
-<<<<<<< HEAD
-	unsigned int i;
-	int count = 0;
-=======
 	int i, count;
->>>>>>> eacbb16a
 	int ret;
 
 	if (!dev || !dev->of_node)
