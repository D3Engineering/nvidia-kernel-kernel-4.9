/*
<<<<<<< HEAD
 * Copyright (c) 2016-2019, NVIDIA CORPORATION.  All rights reserved.
=======
 * Copyright (c) 2016-2020, NVIDIA CORPORATION.  All rights reserved.
>>>>>>> 196a33f2
 *
 * This program is free software; you can redistribute it and/or modify it
 * under the terms and conditions of the GNU General Public License,
 * version 2, as published by the Free Software Foundation.
 *
 * This program is distributed in the hope it will be useful, but WITHOUT
 * ANY WARRANTY; without even the implied warranty of MERCHANTABILITY or
 * FITNESS FOR A PARTICULAR PURPOSE.  See the GNU General Public License for
 * more details.
 *
 * You should have received a copy of the GNU General Public License
 * along with this program.  If not, see <http://www.gnu.org/licenses/>.
 *
 */

#include <linux/clk.h>
#include <linux/device.h>
#include <linux/kobject.h>
#include <linux/module.h>
#include <linux/platform_device.h>
#include <linux/of.h>
#include <linux/of_address.h>
#include <linux/of_device.h>
#include <soc/tegra/fuse.h>
#include <linux/io.h>
#include <linux/kernel.h>
#include <linux/delay.h>
#include <linux/thermal.h>
#include <linux/slab.h>
#include <linux/sysfs.h>

#include <soc/tegra/pmc.h>
#include <soc/tegra/tegra_bpmp.h>
#include <soc/tegra/bpmp_abi.h>

#include "fuse.h"

#define TEGRA_FUSE_CTRL				0x0
#define TEGRA_FUSE_CTRL_CMD_READ		0x1
#define TEGRA_FUSE_CTRL_CMD_WRITE		0x2
#define TEGRA_FUSE_CTRL_CMD_SENSE		0x3
#define TEGRA_FUSE_CTRL_CMD_MASK		0x3
#define TEGRA_FUSE_CTRL_STATE_IDLE		0x4
#define TEGRA_FUSE_CTRL_STATE_MASK		0x1f
#define TEGRA_FUSE_CTRL_STATE_SHIFT		16
#define TEGRA_FUSE_CTRL_PD			BIT(26)
#define TEGRA_FUSE_CTRL_DISABLE_MIRROR		BIT(28)
#define TEGRA_FUSE_CTRL_SENSE_DONE		BIT(30)
#define TEGRA_FUSE_ADDR				0x4
#define TEGRA_FUSE_RDATA			0x8
#define TEGRA_FUSE_WDATA			0xc
#define TEGRA_FUSE_TIME_PGM2			0x1c
#define TEGRA_FUSE_PRIV2INTFC_START		0x20
#define TEGRA_FUSE_PRIV2INTFC_SDATA		0x1
#define TEGRA_FUSE_PRIV2INTFC_SKIP_RECORDS	0x2
#define TEGRA_FUSE_DISABLE_REG_PROG		0x2c
#define TEGRA_FUSE_WRITE_ACCESS_SW		0x30
#define TEGRA_FUSE_OPT_TPC_DISABLE		0x20c

#define TEGRA_FUSE_ENABLE_PRGM_OFFSET		0
#define TEGRA_FUSE_ENABLE_PRGM_REDUND_OFFSET	1
#define TEGRA_FUSE_BURN_MAX_FUSES		30

#define TEGRA_FUSE_ODM_PRODUCTION_MODE		0xa0
#define H2_START_MACRO_BIT_INDEX		2167
#define H2_END_MACRO_BIT_INDEX			3326

#define FPERM_R					0440
#define FPERM_RW				0660

<<<<<<< HEAD
=======
#define TEGRA_FUSE_SHUTDOWN_LIMIT_MODIFIER	2000

>>>>>>> 196a33f2
struct fuse_burn_data {
	char *name;
	u32 start_offset;
	u32 start_bit;
	u32 size_bits;
	u32 reg_offset;
	bool is_redundant;
	bool is_big_endian;
	bool redundant_war;
	struct device_attribute attr;
};

struct tegra_fuse_hw_feature {
	bool power_down_mode;
	bool mirroring_support;
	bool fuse_ctrl_has_disable_mirror;
	int pgm_time;
	struct fuse_burn_data burn_data[TEGRA_FUSE_BURN_MAX_FUSES];
};

struct tegra_fuse_burn_dev {
	struct device *dev;
	struct tegra_fuse_hw_feature *hw;
	struct wakeup_source wake_lock;
	struct clk *pgm_clk;
	u32 pgm_width;
	struct thermal_zone_device *tz;
	s32 min_temp;
	s32 max_temp;
	u32 thermal_zone;
};

static DEFINE_MUTEX(fuse_lock);

static void fuse_state_wait_for_idle(void)
{
	u32 reg;
	u32 idle;

	do {
		tegra_fuse_control_read(TEGRA_FUSE_CTRL, &reg);
		idle = reg & (TEGRA_FUSE_CTRL_STATE_MASK
				<< TEGRA_FUSE_CTRL_STATE_SHIFT);
		udelay(1);
	} while (idle != (TEGRA_FUSE_CTRL_STATE_IDLE
				<< TEGRA_FUSE_CTRL_STATE_SHIFT));
}

static u32 fuse_cmd_read(u32 addr)
{
	u32 reg;

	fuse_state_wait_for_idle();
	tegra_fuse_control_write(addr, TEGRA_FUSE_ADDR);
	tegra_fuse_control_read(TEGRA_FUSE_CTRL, &reg);
	reg &= ~TEGRA_FUSE_CTRL_CMD_MASK;
	reg |= TEGRA_FUSE_CTRL_CMD_READ;
	tegra_fuse_control_write(reg, TEGRA_FUSE_CTRL);
	fuse_state_wait_for_idle();
	tegra_fuse_control_read(TEGRA_FUSE_RDATA, &reg);

	return reg;
}

static void fuse_cmd_write(u32 value, u32 addr)
{
	u32 reg;

	fuse_state_wait_for_idle();
	tegra_fuse_control_write(addr, TEGRA_FUSE_ADDR);
	tegra_fuse_control_write(value, TEGRA_FUSE_WDATA);

	tegra_fuse_control_read(TEGRA_FUSE_CTRL, &reg);
	reg &= ~TEGRA_FUSE_CTRL_CMD_MASK;
	reg |= TEGRA_FUSE_CTRL_CMD_WRITE;
	tegra_fuse_control_write(reg, TEGRA_FUSE_CTRL);
	fuse_state_wait_for_idle();
	fuse_cmd_read(addr);
}

static u32 tegra_fuse_calculate_parity(u32 val)
{
	u32 i, p = 0;

	for (i = 0; i < 32; i++)
		p ^= ((val >> i) & 1);

	return p;
}

static bool tegra_fuse_is_fuse_burn_allowed(struct fuse_burn_data *data)
{
	u32 reg = 0;
	int ret;

	/* If odm_production_mode(security mode) fuse is burnt, then
	 * only allow odm reserved/lock to burn
	 */
	ret = tegra_fuse_readl(TEGRA_FUSE_ODM_PRODUCTION_MODE, &reg);
	if (!ret) {
		if (reg) {
			if (!strncmp(data->name, "reserved_odm", 12))
				return true;
			if (!strcmp(data->name, "odm_lock"))
				return true;
			return false;
		}
	}

	return true;
}

static int tegra_fuse_form_burn_data(struct fuse_burn_data *data,
		u32 *input_data, u32 *burn_data, u32 *burn_mask)
{
	int nbits = data->size_bits;
	int start_bit = data->start_bit;
	int i, offset, loops;
	int src_bit = 0;
	u32 val;

	for (offset = 0, loops = 0; nbits > 0; offset++, nbits -= loops) {
		val = *input_data;
		loops = min(nbits, 32 - start_bit);
		for (i = 0; i < loops; i++) {
			burn_mask[offset] |= BIT(start_bit + i);
			if (val & BIT(src_bit))
				burn_data[offset] |= BIT(start_bit + i);
			else
				burn_data[offset] &= ~BIT(start_bit + i);
			src_bit++;
			if (src_bit == 32) {
				input_data++;
				val = *input_data;
				src_bit = 0;
			}
		}
		start_bit = 0;
	}

	return offset;
}

static int tegra_fuse_get_shutdown_limit(struct tegra_fuse_burn_dev *fuse_dev,
					 int *shutdown_limit)
{
	struct mrq_thermal_host_to_bpmp_request req;
	union mrq_thermal_bpmp_to_host_response reply;
	int err = 0;

	memset(&req, 0, sizeof(req));
	req.type = CMD_THERMAL_GET_THERMTRIP;
	req.get_thermtrip.zone = fuse_dev->thermal_zone;

	err = tegra_bpmp_send_receive(MRQ_THERMAL, &req, sizeof(req), &reply,
				      sizeof(reply));
	if (err)
		goto out;

	*shutdown_limit = reply.get_thermtrip.thermtrip;
out:
	return err;
}

static int tegra_fuse_is_temp_under_range(struct tegra_fuse_burn_dev *fuse_dev)
{
	int temp, ret = 0;
	int shutdown_limit = 0;

	/* Check if temperature is under permissible range */
	ret = thermal_zone_get_temp(fuse_dev->tz, &temp);
	if (ret)
		goto out;

	if (temp < fuse_dev->min_temp ||
		temp > fuse_dev->max_temp) {
		dev_err(fuse_dev->dev, "temp-%d is not under range\n",
				temp);
		ret = -EPERM;
		goto out;
	}

	if (!fuse_dev->thermal_zone)
		goto out;

	ret = tegra_fuse_get_shutdown_limit(fuse_dev, &shutdown_limit);
	if (ret) {
		dev_err(fuse_dev->dev, "unable to get shutdown limit: %d\n",
			 ret);
		ret = -EPERM;
		goto out;
	}

	/* Check if current temperature is 2C degrees below shutdown limit*/
	if (temp > (shutdown_limit - TEGRA_FUSE_SHUTDOWN_LIMIT_MODIFIER)) {
		dev_err(fuse_dev->dev, "temp-%d close to shutdown limit\n",
			temp);
		ret = -EPERM;
	}
out:
	return ret;
}

static int tegra_fuse_pre_burn_process(struct tegra_fuse_burn_dev *fuse_dev)
{
	u32 off_0_val, off_1_val, reg;
	int ret;

	if (fuse_dev->tz) {
		ret = tegra_fuse_is_temp_under_range(fuse_dev);
		if (ret)
			return ret;
	}

	/* Check if fuse burn is disabled */
	reg = tegra_fuse_control_read(TEGRA_FUSE_DISABLE_REG_PROG, &reg);
	if (reg) {
		dev_err(fuse_dev->dev, "Fuse register programming disabled\n");
		return -EIO;
	}

	/* Enable fuse register write access */
	tegra_fuse_control_write(0, TEGRA_FUSE_WRITE_ACCESS_SW);

	/* Disable power down mode */
	if (fuse_dev->hw->power_down_mode) {
		tegra_fuse_control_read(TEGRA_FUSE_CTRL, &reg);
		if (TEGRA_FUSE_CTRL_PD & reg) {
			reg &= ~TEGRA_FUSE_CTRL_PD;
			tegra_fuse_control_write(reg, TEGRA_FUSE_CTRL);
		}
	}

	if (fuse_dev->pgm_width)
		tegra_fuse_control_write(fuse_dev->pgm_width,
				      TEGRA_FUSE_TIME_PGM2);

	if (fuse_dev->hw->mirroring_support)
		tegra_pmc_fuse_disable_mirroring();

	if (fuse_dev->hw->fuse_ctrl_has_disable_mirror) {
		if (tegra_pmc_fuse_is_redirection_enabled()) {
			/* Sticky bit is already set, use fuse_ctrl */
			tegra_fuse_control_read(TEGRA_FUSE_CTRL, &reg);
			reg |= TEGRA_FUSE_CTRL_DISABLE_MIRROR;
			tegra_fuse_control_write(reg, TEGRA_FUSE_CTRL);
		}
	}

	tegra_pmc_fuse_control_ps18_latch_set();

	/* Enable fuse program */
	off_0_val = fuse_cmd_read(TEGRA_FUSE_ENABLE_PRGM_OFFSET);
	off_1_val = fuse_cmd_read(TEGRA_FUSE_ENABLE_PRGM_REDUND_OFFSET);
	off_0_val = 0x1 & ~off_0_val;
	off_1_val = 0x1 & ~off_1_val;
	fuse_cmd_write(off_0_val, TEGRA_FUSE_ENABLE_PRGM_OFFSET);
	fuse_cmd_write(off_1_val, TEGRA_FUSE_ENABLE_PRGM_REDUND_OFFSET);

	return 0;
}

static void tegra_fuse_post_burn_process(struct tegra_fuse_burn_dev *fuse_dev)
{
	u32 reg;
	u32 sense_done;

	/* burned fuse values can take effect without reset by below steps*/
	reg = TEGRA_FUSE_PRIV2INTFC_SDATA | TEGRA_FUSE_PRIV2INTFC_SKIP_RECORDS;
	tegra_fuse_control_write(reg, TEGRA_FUSE_PRIV2INTFC_START);
	fuse_state_wait_for_idle();
	do {
		udelay(1);
		tegra_fuse_control_read(TEGRA_FUSE_CTRL, &reg);
		sense_done = reg & TEGRA_FUSE_CTRL_SENSE_DONE;
	} while (!sense_done);

	if (fuse_dev->hw->power_down_mode) {
		tegra_fuse_control_read(TEGRA_FUSE_CTRL, &reg);
		reg |= TEGRA_FUSE_CTRL_PD;
		tegra_fuse_control_write(reg, TEGRA_FUSE_CTRL);
	}
	tegra_pmc_fuse_control_ps18_latch_clear();

	if (fuse_dev->hw->fuse_ctrl_has_disable_mirror) {
		if (tegra_pmc_fuse_is_redirection_enabled()) {
			tegra_fuse_control_read(TEGRA_FUSE_CTRL, &reg);
			reg &= ~TEGRA_FUSE_CTRL_DISABLE_MIRROR;
			tegra_fuse_control_write(reg, TEGRA_FUSE_CTRL);
		}
	}

	if (fuse_dev->hw->mirroring_support)
		tegra_pmc_fuse_enable_mirroring();

	/* Disable fuse register write access */
	tegra_fuse_control_write(1, TEGRA_FUSE_WRITE_ACCESS_SW);
}

static int tegra_fuse_burn_fuse(struct tegra_fuse_burn_dev *fuse_dev,
	struct fuse_burn_data *fuse_data, u32 *input_data)
{
	u32 reg, burn_data[9] = {0}, burn_mask[9] = {0};
	int fuse_addr = fuse_data->start_offset;
	int is_redundant = fuse_data->is_redundant;
	int i;
	int num_words;
	int ret;

	ret = tegra_fuse_pre_burn_process(fuse_dev);
	if (ret)
		return ret;

	/* Form burn data */
	num_words = tegra_fuse_form_burn_data(fuse_data, input_data,
					      burn_data, burn_mask);

	/* Burn the fuse */
	for (i = 0; i < num_words; i++) {
		reg = fuse_cmd_read(fuse_addr);
		burn_data[i] = (burn_data[i] & ~reg) & burn_mask[i];
		if (burn_data[i]) {
			fuse_cmd_write(burn_data[i], fuse_addr);
			if (is_redundant)
				fuse_cmd_write(burn_data[i], fuse_addr + 1);
		}
		if (is_redundant)
			fuse_addr += 2;
		else
			fuse_addr += 1;
	}

	tegra_fuse_post_burn_process(fuse_dev);

	return 0;
}

static void tegra_fuse_get_fuse(struct fuse_burn_data *data, u32 *macro_buf)
{
	int start_bit = data->start_bit;
	int nbits = data->size_bits;
	int offset = data->start_offset;
	bool is_redundant = data->is_redundant;
	bool redundant_war = data->redundant_war;
	int bit_position = 0;
	int i, loops;
	u32 actual_val, redun_val = 0;

	do {
		actual_val = fuse_cmd_read(offset);
		if (is_redundant)
			redun_val = fuse_cmd_read(offset + 1);
		loops = min(nbits, 32 - start_bit);
		for (i = 0; i < loops; i++) {
			if (actual_val & (BIT(start_bit + i)))
				*macro_buf |= BIT(bit_position);
			/* If redundant WAR enable, skip redun_val */
			if (is_redundant && !redundant_war) {
				if (redun_val & (BIT(start_bit + i)))
					*macro_buf |= BIT(bit_position);
			}
			bit_position++;
			if (bit_position == 32) {
				macro_buf++;
				bit_position = 0;
			}
		}
		nbits -= loops;
		if (is_redundant)
			offset += 2;
		else
			offset += 1;
		start_bit = 0;
	} while (nbits > 0);
}

static ssize_t tegra_fuse_show(struct device *dev,
	struct device_attribute *attr,
	char *buf)
{
	struct fuse_burn_data *data;
	char str[9];
	u32 *macro_buf;
	int num_words, i;
	u32 val;

	data = container_of(attr, struct fuse_burn_data, attr);
	num_words = DIV_ROUND_UP(data->size_bits, 32);
	macro_buf = kcalloc(num_words, sizeof(*macro_buf), GFP_KERNEL);
	if (!macro_buf) {
		dev_err(dev, "buffer allocation failed\n");
		return -ENOMEM;
	}

	mutex_lock(&fuse_lock);
	tegra_fuse_get_fuse(data, macro_buf);
	mutex_unlock(&fuse_lock);
	strcpy(buf, "0x");
	if (data->is_big_endian) {
		for (i = 0; i < num_words; i++) {
			val = cpu_to_be32(macro_buf[i]);
			sprintf(str, "%08x", val);
			strcat(buf, str);
		}
	} else {
		while (num_words--) {
			sprintf(str, "%08x", macro_buf[num_words]);
			strcat(buf, str);
		}
	}
	strcat(buf, "\n");
	kfree(macro_buf);

	return strlen(buf);
}

static ssize_t tegra_fuse_store(struct device *dev,
	struct device_attribute *attr,
	const char *buf, size_t count)
{
	struct platform_device *pdev = container_of(dev,
			struct platform_device, dev);
	struct tegra_fuse_burn_dev *fuse_dev = platform_get_drvdata(pdev);
	struct fuse_burn_data *fuse_data;
	int len = count;
	int num_nibbles;
	u32 input_data[9] = {0};
	u32 temp_data[9] = {0};
	char str[9] = {0};
	int copy_cnt, copy_idx;
	int burn_idx = 0, idx;
	int ret;

	fuse_data = container_of(attr, struct fuse_burn_data, attr);
	if (!tegra_fuse_is_fuse_burn_allowed(fuse_data)) {
		dev_err(dev, "security mode fuse is burnt, burn not allowed\n");
		return -EPERM;
	}

	num_nibbles = DIV_ROUND_UP(fuse_data->size_bits, 4);

	if (*buf == 'x') {
		len--;
		buf++;
	}
	if (*buf == '0' && (*(buf + 1) == 'x' || *(buf + 1) == 'X')) {
		len -= 2;
		buf += 2;
	}
	len--;
	if (len > num_nibbles) {
		dev_err(dev, "input data too long, max is %d characters\n",
			num_nibbles);
		return -EINVAL;
	}

	for (burn_idx = 0; len; burn_idx++) {
		copy_idx = len > 8 ? (len - 8) : 0;
		copy_cnt = len > 8 ? 8 : len;
		memset(str, 0, sizeof(str));
		strncpy(str, buf + copy_idx, copy_cnt);
		ret = kstrtouint(str, 16, &input_data[burn_idx]);
		if (ret)
			return ret;
		len -= copy_cnt;
	}

	if (fuse_data->is_big_endian) {
		for (idx = --burn_idx, copy_cnt = 0; idx >= 0;
				idx--, copy_cnt++)
			temp_data[copy_cnt] = cpu_to_be32(input_data[idx]);
		memcpy(input_data, temp_data, sizeof(input_data));
	}

	__pm_stay_awake(&fuse_dev->wake_lock);
	mutex_lock(&fuse_lock);
	ret = tegra_fuse_burn_fuse(fuse_dev, fuse_data, input_data);
	mutex_unlock(&fuse_lock);
	__pm_relax(&fuse_dev->wake_lock);
	if (ret)
		return ret;

	return count;
}

static ssize_t tegra_fuse_calc_h2_code(struct device *dev,
	struct device_attribute *attr,
	char *buf)
{
	u32 startrowindex, startbitindex;
	u32 endrowindex, endbitindex;
	u32 bitindex;
	u32 rowindex;
	u32 rowdata;
	u32 hammingvalue = 0;
	u32 pattern = 0x7ff;
	u32 parity;
	u32 hammingcode;

	startrowindex = H2_START_MACRO_BIT_INDEX / 32;
	startbitindex = H2_START_MACRO_BIT_INDEX % 32;
	endrowindex = H2_END_MACRO_BIT_INDEX / 32;
	endbitindex = H2_END_MACRO_BIT_INDEX % 32;

	mutex_lock(&fuse_lock);
	for (rowindex = startrowindex; rowindex <= endrowindex; rowindex++) {
		rowdata = fuse_cmd_read(rowindex);
		for (bitindex = 0; bitindex < 32; bitindex++) {
			pattern++;
			if ((rowindex == startrowindex) &&
			    (bitindex < startbitindex))
				continue;
			if ((rowindex == endrowindex) &&
			    (bitindex > endbitindex))
				continue;
			if ((rowdata >> bitindex) & 0x1)
				hammingvalue ^= pattern;
		}
	}
	mutex_unlock(&fuse_lock);
	parity = tegra_fuse_calculate_parity(hammingvalue);
	hammingcode = hammingvalue | (1 << 12) | ((parity ^ 1) << 13);
	sprintf(buf, "0x%08x\n", hammingcode);

	return strlen(buf);
}

static ssize_t tegra_fuse_read_opt_tpc_disable(struct device *dev,
			struct device_attribute *attr, char *buf)
{
	u32 reg = 0;
	int retval;

	retval = tegra_fuse_readl(TEGRA_FUSE_OPT_TPC_DISABLE, &reg);

	if (unlikely(retval)) {
		dev_err(dev, "sysfs read failed\n");
		return -EINVAL;
	}

	sprintf(buf, "0x%x\n", reg);
	return strlen(buf);
}

#define FUSE_BURN_DATA(fname, m_off, sbit, size, c_off, is_red, is_be)	\
	{								\
		.name = #fname,						\
		.start_offset = m_off,					\
		.start_bit = sbit,					\
		.size_bits = size,					\
		.reg_offset = c_off,					\
		.is_redundant = is_red,					\
		.is_big_endian = is_be,					\
		.redundant_war = false,					\
		.attr.show = tegra_fuse_show,				\
		.attr.store = tegra_fuse_store,				\
		.attr.attr.name = #fname,				\
		.attr.attr.mode = 0660,					\
	}
#define FUSE_SYSFS_DATA(fname, show_func, store_func, _mode)		\
	{								\
		.name = #fname,						\
		.attr.show = show_func,					\
		.attr.store = store_func,				\
		.attr.attr.name = #fname,				\
		.attr.attr.mode = _mode,				\
	}

static struct tegra_fuse_hw_feature tegra210_fuse_chip_data = {
	.power_down_mode = true,
	.mirroring_support = true,
	.fuse_ctrl_has_disable_mirror = false,
	.pgm_time = 5,
	.burn_data = {
		FUSE_BURN_DATA(reserved_odm0, 0x2e, 17, 32, 0xc8, true, false),
		FUSE_BURN_DATA(reserved_odm1, 0x30, 17, 32, 0xcc, true, false),
		FUSE_BURN_DATA(reserved_odm2, 0x32, 17, 32, 0xd0, true, false),
		FUSE_BURN_DATA(reserved_odm3, 0x34, 17, 32, 0xd4, true, false),
		FUSE_BURN_DATA(reserved_odm4, 0x36, 17, 32, 0xd8, true, false),
		FUSE_BURN_DATA(reserved_odm5, 0x38, 17, 32, 0xdc, true, false),
		FUSE_BURN_DATA(reserved_odm6, 0x3a, 17, 32, 0xe0, true, false),
		FUSE_BURN_DATA(reserved_odm7, 0x3c, 17, 32, 0xe4, true, false),
		FUSE_BURN_DATA(odm_lock, 0, 6, 4, 0x8, true, false),
		FUSE_BURN_DATA(device_key, 0x2a, 20, 32, 0xb4, true, false),
		FUSE_BURN_DATA(arm_jtag_disable, 0x0, 12, 1, 0xb8, true, false),
		FUSE_BURN_DATA(odm_production_mode, 0x0, 11, 1, 0xa0, true, false),
		FUSE_BURN_DATA(sec_boot_dev_cfg, 0x2c, 20, 16, 0xbc, true, false),
		FUSE_BURN_DATA(sec_boot_dev_sel, 0x2e, 4, 3, 0xc0, true, false),
		FUSE_BURN_DATA(secure_boot_key, 0x22, 20, 128, 0xa4, true, false),
		FUSE_BURN_DATA(public_key, 0xc, 6, 256, 0x64, true, false),
		FUSE_BURN_DATA(pkc_disable, 0x52, 7, 1, 0x168, true, false),
		FUSE_BURN_DATA(debug_authentication, 0x5a, 19, 5, 0x1e4, true, false),
		FUSE_BURN_DATA(aid, 0x67, 2, 32, 0x1f8, false, false),
		{},
	},
};

static struct tegra_fuse_hw_feature tegra186_fuse_chip_data = {
	.power_down_mode = true,
	.mirroring_support = true,
	.fuse_ctrl_has_disable_mirror = false,
	.pgm_time = 5,
	.burn_data = {
		FUSE_BURN_DATA(reserved_odm0, 0x2, 2, 32, 0xc8, true, false),
		FUSE_BURN_DATA(reserved_odm1, 0x4, 2, 32, 0xcc, true, false),
		FUSE_BURN_DATA(reserved_odm2, 0x6, 2, 32, 0xd0, true, false),
		FUSE_BURN_DATA(reserved_odm3, 0x8, 2, 32, 0xd4, true, false),
		FUSE_BURN_DATA(reserved_odm4, 0xa, 2, 32, 0xd8, true, false),
		FUSE_BURN_DATA(reserved_odm5, 0xc, 2, 32, 0xdc, true, false),
		FUSE_BURN_DATA(reserved_odm6, 0xe, 2, 32, 0xe0, true, false),
		FUSE_BURN_DATA(reserved_odm7, 0x10, 2, 32, 0xe4, true, false),
		FUSE_BURN_DATA(odm_lock, 0, 6, 4, 0x8, true, false),
		FUSE_BURN_DATA(arm_jtag_disable, 0x0, 12, 1, 0xb8, true, false),
		FUSE_BURN_DATA(odm_production_mode, 0x0, 11, 1, 0xa0, true, false),
		FUSE_BURN_DATA(debug_authentication, 0x5a, 0, 5, 0x1e4, true, false),
		FUSE_BURN_DATA(boot_security_info, 0x0, 16, 6, 0x168, true, false),
		FUSE_BURN_DATA(secure_boot_key, 0x4b, 23, 128, 0xa4, false, true),
		FUSE_BURN_DATA(public_key, 0x43, 23, 256, 0x64, false, true),
		FUSE_BURN_DATA(kek0, 0x59, 22, 128, 0x2c0, false, true),
		FUSE_BURN_DATA(kek1, 0x5d, 22, 128, 0x2d0, false, true),
		FUSE_BURN_DATA(kek2, 0x61, 22, 128, 0x2e0, false, true),
		FUSE_BURN_DATA(odm_info, 0x50, 31, 16, 0x19c, false, false),
		FUSE_BURN_DATA(odm_h2, 0x67, 31, 14, 0x33c, false, false),
		FUSE_SYSFS_DATA(calc_h2, tegra_fuse_calc_h2_code, NULL,
				FPERM_RW),
		{},
	},
};

static struct tegra_fuse_hw_feature tegra210b01_fuse_chip_data = {
	.power_down_mode = true,
	.mirroring_support = true,
	.fuse_ctrl_has_disable_mirror = false,
	.pgm_time = 5,
	.burn_data = {
		FUSE_BURN_DATA(reserved_odm0, 0x62, 27, 32, 0xc8, true, false),
		FUSE_BURN_DATA(reserved_odm1, 0x64, 27, 32, 0xcc, true, false),
		FUSE_BURN_DATA(reserved_odm2, 0x66, 27, 32, 0xd0, true, false),
		FUSE_BURN_DATA(reserved_odm3, 0x68, 27, 32, 0xd4, true, false),
		FUSE_BURN_DATA(reserved_odm4, 0x6a, 27, 32, 0xd8, true, false),
		FUSE_BURN_DATA(reserved_odm5, 0x6c, 27, 32, 0xdc, true, false),
		FUSE_BURN_DATA(reserved_odm6, 0x6e, 27, 32, 0xe0, true, false),
		FUSE_BURN_DATA(reserved_odm7, 0x70, 27, 32, 0xe4, true, false),
		FUSE_BURN_DATA(odm_lock, 0, 6, 16, 0x8, true, false),
		FUSE_BURN_DATA(device_key, 0x5e, 30, 32, 0xb4, true, false),
		FUSE_BURN_DATA(arm_jtag_disable, 0x0, 24, 1, 0xb8, true, false),
		FUSE_BURN_DATA(odm_production_mode, 0, 23, 1, 0xa0, true, false),
		FUSE_BURN_DATA(secure_boot_key, 0x56, 30, 128, 0xa4, true, false),
		FUSE_BURN_DATA(public_key, 0x40, 15, 256, 0x64, true, false),
		FUSE_BURN_DATA(boot_security_info, 0x8c, 18, 8, 0x168, true, false),
		FUSE_BURN_DATA(debug_authentication, 0, 26, 5, 0x1e4, true, false),
		FUSE_BURN_DATA(odm_info, 0x92, 15, 16, 0x19c, true, false),
		FUSE_BURN_DATA(kek, 0x1e, 0, 128, 0xd0, true, false),
		FUSE_BURN_DATA(bek, 0x26, 0, 128, 0xe0, true, false),
		FUSE_BURN_DATA(aid, 0xa5, 2, 32, 0x1f8, false, false),
		{},
	},
};

static struct tegra_fuse_hw_feature tegra194_fuse_chip_data = {
	.power_down_mode = true,
	.mirroring_support = true,
	.fuse_ctrl_has_disable_mirror = true,
	.pgm_time = 5,
	.burn_data = {
		FUSE_BURN_DATA(reserved_odm0, 0x2, 2, 32, 0xc8, true, false),
		FUSE_BURN_DATA(reserved_odm1, 0x4, 2, 32, 0xcc, true, false),
		FUSE_BURN_DATA(reserved_odm2, 0x6, 2, 32, 0xd0, true, false),
		FUSE_BURN_DATA(reserved_odm3, 0x8, 2, 32, 0xd4, true, false),
		FUSE_BURN_DATA(reserved_odm4, 0xa, 2, 32, 0xd8, true, false),
		FUSE_BURN_DATA(reserved_odm5, 0xc, 2, 32, 0xdc, true, false),
		FUSE_BURN_DATA(reserved_odm6, 0xe, 2, 32, 0xe0, true, false),
		FUSE_BURN_DATA(reserved_odm7, 0x10, 2, 32, 0xe4, true, false),
		FUSE_BURN_DATA(reserved_odm8, 0x16, 26, 32, 0x420, true, false),
		FUSE_BURN_DATA(reserved_odm9, 0x18, 26, 32, 0x424, true, false),
		FUSE_BURN_DATA(reserved_odm10, 0x1a, 26, 32, 0x428, true, false),
		FUSE_BURN_DATA(reserved_odm11, 0x1c, 26, 32, 0x42c, true, false),
		FUSE_BURN_DATA(odm_lock, 0, 6, 4, 0x8, true, false),
		FUSE_BURN_DATA(arm_jtag_disable, 0x0, 12, 1, 0xb8, true, false),
		FUSE_BURN_DATA(odm_production_mode, 0, 11, 1, 0xa0, true, false),
		FUSE_BURN_DATA(secure_boot_key, 0x61, 1, 128, 0xa4, false, true),
		FUSE_BURN_DATA(public_key, 0x59, 1, 256, 0x64, false, true),
		FUSE_BURN_DATA(boot_security_info, 0x66, 21, 16, 0x168, false, false),
		FUSE_BURN_DATA(debug_authentication, 0, 20, 5, 0x1e4, true, false),
		FUSE_BURN_DATA(odm_info, 0x67, 5, 16, 0x19c, false, false),
		FUSE_BURN_DATA(pdi, 0x40, 17, 64, 0x300, false, false),
<<<<<<< HEAD
=======
		FUSE_BURN_DATA(kek0, 0x6f, 30, 128, 0x2c0, false, true),
		FUSE_BURN_DATA(kek1, 0x73, 30, 128, 0x2d0, false, true),
		FUSE_BURN_DATA(kek2, 0x77, 30, 128, 0x2e0, false, true),
>>>>>>> 196a33f2
		FUSE_SYSFS_DATA(opt_tpc_disable,
				tegra_fuse_read_opt_tpc_disable, NULL, FPERM_R),
		{},
	},
};

static const struct of_device_id tegra_fuse_burn_match[] = {
	{
		.compatible = "nvidia,tegra210-efuse-burn",
		.data = &tegra210_fuse_chip_data,
	}, {
		.compatible = "nvidia,tegra186-efuse-burn",
		.data = &tegra186_fuse_chip_data,
	}, {
		.compatible = "nvidia,tegra210b01-efuse-burn",
		.data = &tegra210b01_fuse_chip_data,
	}, {
		.compatible = "nvidia,tegra194-efuse-burn",
		.data = &tegra194_fuse_chip_data,
	}, {},
};

static void tegra_fuse_parse_dt(struct tegra_fuse_burn_dev *fuse_dev,
		struct device_node *np)
{
	int n_entries;

	n_entries = of_property_count_u32_elems(np, "nvidia,temp-range");
	if (n_entries == 2) {
		of_property_read_u32_index(np, "nvidia,temp-range",
				0, &fuse_dev->min_temp);
		of_property_read_u32_index(np, "nvidia,temp-range",
				1, &fuse_dev->max_temp);
	} else {
		dev_dbg(fuse_dev->dev, "invalid fuse-temp range entries\n");
	}
}

static int tegra_fuse_burn_probe(struct platform_device *pdev)
{
	struct tegra_fuse_burn_dev *fuse_dev;
	struct device_node *np = pdev->dev.of_node;
	struct device_node *tz_np;
	int i, ret;

	fuse_dev = devm_kzalloc(&pdev->dev, sizeof(*fuse_dev), GFP_KERNEL);
	if (!fuse_dev)
		return -ENOMEM;

	fuse_dev->hw = (struct tegra_fuse_hw_feature *)of_device_get_match_data(
			&pdev->dev);
	if (!fuse_dev->hw) {
		dev_err(&pdev->dev, "No hw data provided\n");
		return -EINVAL;
	}

	/* Since T210, we support the bit offset and we will have redundant fuse
	 * for some of the fuse. But one exception(AID fuse) is not redundant.
	 * Unfortunately, some legacy kernel(eg. Kernel v3.10) will assume the
	 * AID fuse as redundant and read the fuse value in redundant way, from
	 * address X and address X+2, which should be address X and address X+1
	 * instead.
	 * To align the platform we release with legacy kernel and client, add
	 * the "redundant-aid-war" for reading the same value as in the past.
	 * Or the inconsistent value may cause an issue in some case.
	 */
	if (of_property_read_bool(np, "nvidia,redundant-aid-war")) {
		for (i = 0; i < ARRAY_SIZE(fuse_dev->hw->burn_data) &&
				fuse_dev->hw->burn_data[i].name != NULL; i++)
			if (!strcmp(fuse_dev->hw->burn_data[i].name, "aid")) {
				fuse_dev->hw->burn_data[i].is_redundant = true;
				fuse_dev->hw->burn_data[i].redundant_war =
					true;
			}
	}

	fuse_dev->pgm_clk = devm_clk_get(&pdev->dev, "clk_m");
	if (IS_ERR(fuse_dev->pgm_clk)) {
		dev_err(&pdev->dev, "failed to get clk_m err\n");
		return PTR_ERR(fuse_dev->pgm_clk);
	}
	fuse_dev->pgm_width = DIV_ROUND_UP(
			clk_get_rate(fuse_dev->pgm_clk) *
			fuse_dev->hw->pgm_time,
			1000 * 1000);

	fuse_dev->dev = &pdev->dev;
	platform_set_drvdata(pdev, fuse_dev);
	mutex_init(&fuse_lock);
	for (i = 0; i < ARRAY_SIZE(fuse_dev->hw->burn_data) &&
			fuse_dev->hw->burn_data[i].name != NULL; i++) {
		ret = sysfs_create_file(&pdev->dev.kobj,
					&fuse_dev->hw->burn_data[i].attr.attr);
		if (ret) {
			dev_err(&pdev->dev, "sysfs create failed %d\n", ret);
			return ret;
		}
	}
	WARN(sysfs_create_link(&platform_bus.kobj, &pdev->dev.kobj,
			"tegra-fuse"), "Unable to create symlink\n");

	wakeup_source_init(&fuse_dev->wake_lock, "fuse_wake_lock");

	if (of_property_read_u32(np, "thermal-zone", &fuse_dev->thermal_zone))
		dev_info(fuse_dev->dev, "shutdown limit check disabled\n");

	tz_np = of_parse_phandle(np, "nvidia,tz", 0);
	if (tz_np) {
		fuse_dev->tz = thermal_zone_get_zone_by_node(tz_np);
		if (IS_ERR(fuse_dev->tz))
			dev_dbg(&pdev->dev, "temp zone node not available\n");
		else
			tegra_fuse_parse_dt(fuse_dev, np);
	}

	dev_info(&pdev->dev, "Fuse burn driver initialized\n");
	return 0;
}

static struct platform_driver tegra_fuse_burn_driver = {
	.driver = {
		.name = "tegra-fuse-burn",
		.of_match_table = tegra_fuse_burn_match,
	},
	.probe = tegra_fuse_burn_probe,
};
module_platform_driver(tegra_fuse_burn_driver);<|MERGE_RESOLUTION|>--- conflicted
+++ resolved
@@ -1,9 +1,5 @@
 /*
-<<<<<<< HEAD
- * Copyright (c) 2016-2019, NVIDIA CORPORATION.  All rights reserved.
-=======
  * Copyright (c) 2016-2020, NVIDIA CORPORATION.  All rights reserved.
->>>>>>> 196a33f2
  *
  * This program is free software; you can redistribute it and/or modify it
  * under the terms and conditions of the GNU General Public License,
@@ -74,11 +70,8 @@
 #define FPERM_R					0440
 #define FPERM_RW				0660
 
-<<<<<<< HEAD
-=======
 #define TEGRA_FUSE_SHUTDOWN_LIMIT_MODIFIER	2000
 
->>>>>>> 196a33f2
 struct fuse_burn_data {
 	char *name;
 	u32 start_offset;
@@ -765,12 +758,9 @@
 		FUSE_BURN_DATA(debug_authentication, 0, 20, 5, 0x1e4, true, false),
 		FUSE_BURN_DATA(odm_info, 0x67, 5, 16, 0x19c, false, false),
 		FUSE_BURN_DATA(pdi, 0x40, 17, 64, 0x300, false, false),
-<<<<<<< HEAD
-=======
 		FUSE_BURN_DATA(kek0, 0x6f, 30, 128, 0x2c0, false, true),
 		FUSE_BURN_DATA(kek1, 0x73, 30, 128, 0x2d0, false, true),
 		FUSE_BURN_DATA(kek2, 0x77, 30, 128, 0x2e0, false, true),
->>>>>>> 196a33f2
 		FUSE_SYSFS_DATA(opt_tpc_disable,
 				tegra_fuse_read_opt_tpc_disable, NULL, FPERM_R),
 		{},
