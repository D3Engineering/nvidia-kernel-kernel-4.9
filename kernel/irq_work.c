/*
 * Copyright (C) 2010 Red Hat, Inc., Peter Zijlstra <pzijlstr@redhat.com>
 *
 * Provides a framework for enqueueing and running callbacks from hardirq
 * context. The enqueueing is NMI-safe.
 */

#include <linux/bug.h>
#include <linux/kernel.h>
#include <linux/export.h>
#include <linux/irq_work.h>
#include <linux/percpu.h>
#include <linux/hardirq.h>
#include <linux/irqflags.h>
#include <linux/sched.h>
#include <linux/tick.h>
#include <linux/cpu.h>
#include <linux/notifier.h>
#include <asm/processor.h>


static DEFINE_PER_CPU(struct llist_head, irq_work_list);
static DEFINE_PER_CPU(int, irq_work_raised);

/*
 * Claim the entry so that no one else will poke at it.
 */
static bool irq_work_claim(struct irq_work *work)
{
	unsigned long flags, oflags, nflags;

	/*
	 * Start with our best wish as a premise but only trust any
	 * flag value after cmpxchg() result.
	 */
	flags = work->flags & ~IRQ_WORK_PENDING;
	for (;;) {
		nflags = flags | IRQ_WORK_FLAGS;
		oflags = cmpxchg(&work->flags, flags, nflags);
		if (oflags == flags)
			break;
		if (oflags & IRQ_WORK_PENDING)
			return false;
		flags = oflags;
		cpu_relax();
	}

	return true;
}

void __weak arch_irq_work_raise(void)
{
	/*
	 * Lame architectures will get the timer tick callback
	 */
}

/*
 * Enqueue the irq_work @entry unless it's already pending
 * somewhere.
 *
 * Can be re-enqueued while the callback is still in progress.
 */
void irq_work_queue(struct irq_work *work)
{
<<<<<<< HEAD
	bool empty;

	/* Only queue if not already pending */
	if (!irq_work_claim(work))
		return;

	/* Queue the entry and raise the IPI if needed. */
=======
>>>>>>> 74876a98
	preempt_disable();

	llist_add(&work->llnode, &__get_cpu_var(irq_work_list));

	/*
	 * If the work is not "lazy" or the tick is stopped, raise the irq
	 * work interrupt (if supported by the arch), otherwise, just wait
	 * for the next tick.
	 */
	if (!(work->flags & IRQ_WORK_LAZY) || tick_nohz_tick_stopped()) {
		if (!this_cpu_cmpxchg(irq_work_raised, 0, 1))
			arch_irq_work_raise();
	}

	preempt_enable();
}
EXPORT_SYMBOL_GPL(irq_work_queue);

bool irq_work_needs_cpu(void)
{
	struct llist_head *this_list;

	this_list = &__get_cpu_var(irq_work_list);
	if (llist_empty(this_list))
		return false;

	/* All work should have been flushed before going offline */
	WARN_ON_ONCE(cpu_is_offline(smp_processor_id()));

	return true;
}

static void __irq_work_run(void)
{
	unsigned long flags;
	struct irq_work *work;
	struct llist_head *this_list;
	struct llist_node *llnode;


	/*
	 * Reset the "raised" state right before we check the list because
	 * an NMI may enqueue after we find the list empty from the runner.
	 */
	__this_cpu_write(irq_work_raised, 0);
	barrier();

	this_list = &__get_cpu_var(irq_work_list);
	if (llist_empty(this_list))
		return;

	BUG_ON(!irqs_disabled());

	llnode = llist_del_all(this_list);
	while (llnode != NULL) {
		work = llist_entry(llnode, struct irq_work, llnode);

		llnode = llist_next(llnode);

		/*
		 * Clear the PENDING bit, after this point the @work
		 * can be re-used.
		 * Make it immediately visible so that other CPUs trying
		 * to claim that work don't rely on us to handle their data
		 * while we are in the middle of the func.
		 */
		flags = work->flags & ~IRQ_WORK_PENDING;
		xchg(&work->flags, flags);

		work->func(work);
		/*
		 * Clear the BUSY bit and return to the free state if
		 * no-one else claimed it meanwhile.
		 */
		(void)cmpxchg(&work->flags, flags, flags & ~IRQ_WORK_BUSY);
	}
}

/*
 * Run the irq_work entries on this cpu. Requires to be ran from hardirq
 * context with local IRQs disabled.
 */
void irq_work_run(void)
{
	BUG_ON(!in_irq());
	__irq_work_run();
}
EXPORT_SYMBOL_GPL(irq_work_run);

/*
 * Synchronize against the irq_work @entry, ensures the entry is not
 * currently in use.
 */
void irq_work_sync(struct irq_work *work)
{
	WARN_ON_ONCE(irqs_disabled());

	while (work->flags & IRQ_WORK_BUSY)
		cpu_relax();
}
EXPORT_SYMBOL_GPL(irq_work_sync);

#ifdef CONFIG_HOTPLUG_CPU
static int irq_work_cpu_notify(struct notifier_block *self,
			       unsigned long action, void *hcpu)
{
	long cpu = (long)hcpu;

	switch (action) {
	case CPU_DYING:
		/* Called from stop_machine */
		if (WARN_ON_ONCE(cpu != smp_processor_id()))
			break;
		__irq_work_run();
		break;
	default:
		break;
	}
	return NOTIFY_OK;
}

static struct notifier_block cpu_notify;

static __init int irq_work_init_cpu_notifier(void)
{
	cpu_notify.notifier_call = irq_work_cpu_notify;
	cpu_notify.priority = 0;
	register_cpu_notifier(&cpu_notify);
	return 0;
}
device_initcall(irq_work_init_cpu_notifier);

#endif /* CONFIG_HOTPLUG_CPU */<|MERGE_RESOLUTION|>--- conflicted
+++ resolved
@@ -63,16 +63,11 @@
  */
 void irq_work_queue(struct irq_work *work)
 {
-<<<<<<< HEAD
-	bool empty;
-
 	/* Only queue if not already pending */
 	if (!irq_work_claim(work))
 		return;
 
 	/* Queue the entry and raise the IPI if needed. */
-=======
->>>>>>> 74876a98
 	preempt_disable();
 
 	llist_add(&work->llnode, &__get_cpu_var(irq_work_list));
