/*
 * CPUFreq governor based on scheduler-provided CPU utilization data.
 *
 * Copyright (C) 2016, Intel Corporation
 * Author: Rafael J. Wysocki <rafael.j.wysocki@intel.com>
 *
 * This program is free software; you can redistribute it and/or modify
 * it under the terms of the GNU General Public License version 2 as
 * published by the Free Software Foundation.
 */

#define pr_fmt(fmt) KBUILD_MODNAME ": " fmt

#include <linux/cpufreq.h>
#include <linux/kthread.h>
#include <linux/slab.h>
#include <trace/events/power.h>

#include "sched.h"
#include "tune.h"

unsigned long boosted_cpu_util(int cpu);

/* Stub out fast switch routines present on mainline to reduce the backport
 * overhead. */
#define cpufreq_driver_fast_switch(x, y) 0
#define cpufreq_enable_fast_switch(x)
#define cpufreq_disable_fast_switch(x)
#define LATENCY_MULTIPLIER			(1000)
#define SUGOV_KTHREAD_PRIORITY	50

#define SUGOV_KTHREAD_PRIORITY	50

struct sugov_tunables {
	struct gov_attr_set attr_set;
<<<<<<< HEAD
	unsigned int rate_limit_us;
	unsigned long iowait_boost_max;
=======
	unsigned int up_rate_limit_us;
	unsigned int down_rate_limit_us;
>>>>>>> 2832a12b
};

struct sugov_policy {
	struct cpufreq_policy *policy;

	struct sugov_tunables *tunables;
	struct list_head tunables_hook;

	raw_spinlock_t update_lock;  /* For shared policies */
	u64 last_freq_update_time;
	s64 min_rate_limit_ns;
	s64 up_rate_delay_ns;
	s64 down_rate_delay_ns;
	unsigned int next_freq;
	unsigned int cached_raw_freq;

	/* The next fields are only needed if fast switch cannot be used. */
	struct irq_work irq_work;
	struct kthread_work work;
	struct mutex work_lock;
	struct kthread_worker worker;
	struct task_struct *thread;
	bool work_in_progress;

	bool need_freq_update;
};

struct sugov_cpu {
	struct update_util_data update_util;
	struct sugov_policy *sg_policy;

	unsigned long iowait_boost;
	u64 last_update;

	/* The fields below are only needed when sharing a policy. */
	unsigned long util;
	unsigned long max;
	unsigned int flags;
<<<<<<< HEAD
	unsigned int cpu;
=======

	/* The field below is for single-CPU policies only. */
#ifdef CONFIG_NO_HZ_COMMON
	unsigned long saved_idle_calls;
#endif
>>>>>>> 2832a12b
};

static DEFINE_PER_CPU(struct sugov_cpu, sugov_cpu);

/************************ Governor internals ***********************/

static bool sugov_should_update_freq(struct sugov_policy *sg_policy, u64 time)
{
	s64 delta_ns;

	if (sg_policy->work_in_progress)
		return false;

	if (unlikely(sg_policy->need_freq_update)) {
		sg_policy->need_freq_update = false;
		/*
		 * This happens when limits change, so forget the previous
		 * next_freq value and force an update.
		 */
		sg_policy->next_freq = UINT_MAX;
		return true;
	}

	delta_ns = time - sg_policy->last_freq_update_time;

	/* No need to recalculate next freq for min_rate_limit_us at least */
	return delta_ns >= sg_policy->min_rate_limit_ns;
}

static bool sugov_up_down_rate_limit(struct sugov_policy *sg_policy, u64 time,
				     unsigned int next_freq)
{
	s64 delta_ns;

	delta_ns = time - sg_policy->last_freq_update_time;

	if (next_freq > sg_policy->next_freq &&
	    delta_ns < sg_policy->up_rate_delay_ns)
			return true;

	if (next_freq < sg_policy->next_freq &&
	    delta_ns < sg_policy->down_rate_delay_ns)
			return true;

	return false;
}

static void sugov_update_commit(struct sugov_policy *sg_policy, u64 time,
				unsigned int next_freq, unsigned int cpu)
{
	struct cpufreq_policy *policy = sg_policy->policy;

<<<<<<< HEAD
	if (policy->fast_switch_enabled) {
		if (sg_policy->next_freq == next_freq) {
			trace_cpu_frequency(policy->cur, cpu);
			return;
		}
		sg_policy->next_freq = next_freq;
=======
	if (sugov_up_down_rate_limit(sg_policy, time, next_freq))
		return;

	if (sg_policy->next_freq == next_freq)
		return;

	sg_policy->next_freq = next_freq;
	sg_policy->last_freq_update_time = time;

	if (policy->fast_switch_enabled) {
>>>>>>> 2832a12b
		next_freq = cpufreq_driver_fast_switch(policy, next_freq);
		if (next_freq == CPUFREQ_ENTRY_INVALID)
			return;

		policy->cur = next_freq;
<<<<<<< HEAD
		trace_cpu_frequency(next_freq, cpu);
		sg_policy->last_freq_update_time = time;
	} else if (sg_policy->next_freq != next_freq) {
		sg_policy->next_freq = next_freq;
=======
		trace_cpu_frequency(next_freq, smp_processor_id());
	} else {
>>>>>>> 2832a12b
		sg_policy->work_in_progress = true;
		irq_work_queue(&sg_policy->irq_work);
		sg_policy->last_freq_update_time = time;
	}
}

/**
 * get_next_freq - Compute a new frequency for a given cpufreq policy.
 * @sg_policy: schedutil policy object to compute the new frequency for.
 * @util: Current CPU utilization.
 * @max: CPU capacity.
 *
 * If the utilization is frequency-invariant, choose the new frequency to be
 * proportional to it, that is
 *
 * next_freq = C * max_freq * util / max
 *
 * Otherwise, approximate the would-be frequency-invariant utilization by
 * util_raw * (curr_freq / max_freq) which leads to
 *
 * next_freq = C * curr_freq * util_raw / max
 *
 * Take C = 1.25 for the frequency tipping point at (util / max) = 0.8.
 *
 * The lowest driver-supported frequency which is equal or greater than the raw
 * next_freq (as calculated above) is returned, subject to policy min/max and
 * cpufreq driver limitations.
 */
static unsigned int get_next_freq(struct sugov_policy *sg_policy,
				  unsigned long util, unsigned long max)
{
	struct cpufreq_policy *policy = sg_policy->policy;
	unsigned int freq = arch_scale_freq_invariant() ?
				policy->cpuinfo.max_freq : policy->cur;

	freq = (freq + (freq >> 2)) * util / max;

	if (freq == sg_policy->cached_raw_freq && sg_policy->next_freq != UINT_MAX)
		return sg_policy->next_freq;
	sg_policy->cached_raw_freq = freq;
	return cpufreq_driver_resolve_freq(policy, freq);
}

<<<<<<< HEAD
static void sugov_get_util(unsigned long *util, unsigned long *max, int cpu)
{
	struct rq *rq = cpu_rq(cpu);
	unsigned long cfs_max, util_max;

	cfs_max = arch_scale_cpu_capacity(NULL, cpu);

#ifdef CONFIG_TASK_WEIGHT
	util_max = max(rq->cfs.avg.scaling_avg, rq->cfs.avg.scaling_fast_avg);
#else
	util_max = max(rq->cfs.avg.util_avg, rq->cfs.avg.util_fast_avg);
#endif
	*util = min(util_max, cfs_max);
	*max = cfs_max;
=======
static inline bool use_pelt(void)
{
#ifdef CONFIG_SCHED_WALT
	return (!sysctl_sched_use_walt_cpu_util || walt_disabled);
#else
	return true;
#endif
}

static void sugov_get_util(unsigned long *util, unsigned long *max, u64 time)
{
	int cpu = smp_processor_id();
	struct rq *rq = cpu_rq(cpu);
	unsigned long max_cap, rt;
	s64 delta;

	max_cap = arch_scale_cpu_capacity(NULL, cpu);

	sched_avg_update(rq);
	delta = time - rq->age_stamp;
	if (unlikely(delta < 0))
		delta = 0;
	rt = div64_u64(rq->rt_avg, sched_avg_period() + delta);
	rt = (rt * max_cap) >> SCHED_CAPACITY_SHIFT;

	*util = boosted_cpu_util(cpu);
	if (likely(use_pelt()))
		*util = min((*util + rt), max_cap);

	*max = max_cap;
>>>>>>> 2832a12b
}

static void sugov_set_iowait_boost(struct sugov_cpu *sg_cpu, u64 time,
				   unsigned int flags)
{
	unsigned long boost_max = sg_cpu->sg_policy->tunables->iowait_boost_max;

	if (flags & SCHED_CPUFREQ_IOWAIT) {
		sg_cpu->iowait_boost = boost_max;
	} else if (sg_cpu->iowait_boost) {
		s64 delta_ns = time - sg_cpu->last_update;

		/* Clear iowait_boost if the CPU apprears to have been idle. */
		if (delta_ns > TICK_NSEC)
			sg_cpu->iowait_boost = 0;
	}
}

static void sugov_iowait_boost(struct sugov_cpu *sg_cpu, unsigned long *util,
			       unsigned long *max)
{
	unsigned long boost_util = sg_cpu->iowait_boost;
	unsigned long boost_max = sg_cpu->sg_policy->tunables->iowait_boost_max;

	if (!boost_util)
		return;

	if (*util * boost_max < *max * boost_util) {
		*util = boost_util;
		*max = boost_max;
	}
	sg_cpu->iowait_boost >>= 1;
}

#ifdef CONFIG_NO_HZ_COMMON
static bool sugov_cpu_is_busy(struct sugov_cpu *sg_cpu)
{
	unsigned long idle_calls = tick_nohz_get_idle_calls();
	bool ret = idle_calls == sg_cpu->saved_idle_calls;

	sg_cpu->saved_idle_calls = idle_calls;
	return ret;
}
#else
static inline bool sugov_cpu_is_busy(struct sugov_cpu *sg_cpu) { return false; }
#endif /* CONFIG_NO_HZ_COMMON */

static void sugov_update_single(struct update_util_data *hook, u64 time,
				unsigned int flags)
{
	struct sugov_cpu *sg_cpu = container_of(hook, struct sugov_cpu, update_util);
	struct sugov_policy *sg_policy = sg_cpu->sg_policy;
	struct cpufreq_policy *policy = sg_policy->policy;
	unsigned long util, max;
	unsigned int next_f;
	bool busy;

	sugov_set_iowait_boost(sg_cpu, time, flags);
	sg_cpu->last_update = time;

	if (!sugov_should_update_freq(sg_policy, time))
		return;

	busy = sugov_cpu_is_busy(sg_cpu);

	if (flags & SCHED_CPUFREQ_DL) {
		next_f = policy->cpuinfo.max_freq;
	} else {
<<<<<<< HEAD
		sugov_get_util(&util, &max, sg_cpu->cpu);
=======
		sugov_get_util(&util, &max, time);
>>>>>>> 2832a12b
		sugov_iowait_boost(sg_cpu, &util, &max);
		next_f = get_next_freq(sg_policy, util, max);
		/*
		 * Do not reduce the frequency if the CPU has not been idle
		 * recently, as the reduction is likely to be premature then.
		 */
		if (busy && next_f < sg_policy->next_freq)
			next_f = sg_policy->next_freq;
	}
	sugov_update_commit(sg_policy, time, next_f, sg_cpu->cpu);
}

static unsigned int sugov_next_freq_shared(struct sugov_cpu *sg_cpu)
{
	struct sugov_policy *sg_policy = sg_cpu->sg_policy;
	struct cpufreq_policy *policy = sg_policy->policy;
	u64 last_freq_update_time = sg_policy->last_freq_update_time;
	unsigned long util = 0, max = 1;
	unsigned int j;

<<<<<<< HEAD
	sugov_iowait_boost(sg_cpu, &util, &max);

=======
>>>>>>> 2832a12b
	for_each_cpu(j, policy->cpus) {
		struct sugov_cpu *j_sg_cpu = &per_cpu(sugov_cpu, j);
		unsigned long j_util, j_max;
		s64 delta_ns;

<<<<<<< HEAD
		if (j == sg_cpu->cpu)
			continue;

		j_sg_cpu = &per_cpu(sugov_cpu, j);
=======
>>>>>>> 2832a12b
		/*
		 * If the CPU utilization was last updated before the previous
		 * frequency update and the time elapsed between the last update
		 * of the CPU utilization and the last frequency update is long
		 * enough, don't take the CPU into account as it probably is
		 * idle now (and clear iowait_boost for it).
		 */
		delta_ns = last_freq_update_time - j_sg_cpu->last_update;
		if (delta_ns > TICK_NSEC) {
			j_sg_cpu->iowait_boost = 0;
			continue;
		}
<<<<<<< HEAD
=======
		if (j_sg_cpu->flags & SCHED_CPUFREQ_DL)
			return policy->cpuinfo.max_freq;
>>>>>>> 2832a12b

		j_util = j_sg_cpu->util;
		j_max = j_sg_cpu->max;
		if (j_util * max > j_max * util) {
			util = j_util;
			max = j_max;
		}

		sugov_iowait_boost(j_sg_cpu, &util, &max);
	}

	return get_next_freq(sg_policy, util, max);
}

static void sugov_update_shared(struct update_util_data *hook, u64 time,
				unsigned int flags)
{
	struct sugov_cpu *sg_cpu = container_of(hook, struct sugov_cpu, update_util);
	struct sugov_policy *sg_policy = sg_cpu->sg_policy;
	unsigned long util, max;
	unsigned int next_f;

<<<<<<< HEAD
	/* Allow remote util updates only on shared clk domains */
	if (!cpumask_test_cpu(smp_processor_id(), sg_policy->policy->cpus))
		return;

	sugov_get_util(&util, &max, sg_cpu->cpu);
=======
	sugov_get_util(&util, &max, time);
>>>>>>> 2832a12b

	raw_spin_lock(&sg_policy->update_lock);

	sg_cpu->util = util;
	sg_cpu->max = max;
	sg_cpu->flags = flags;

	sugov_set_iowait_boost(sg_cpu, time, flags);
	sg_cpu->last_update = time;

	if (sugov_should_update_freq(sg_policy, time)) {
<<<<<<< HEAD
		next_f = sugov_next_freq_shared(sg_cpu, util, max, flags);
		sugov_update_commit(sg_policy, time, next_f, sg_cpu->cpu);
=======
		if (flags & SCHED_CPUFREQ_DL)
			next_f = sg_policy->policy->cpuinfo.max_freq;
		else
			next_f = sugov_next_freq_shared(sg_cpu);

		sugov_update_commit(sg_policy, time, next_f);
>>>>>>> 2832a12b
	}

	raw_spin_unlock(&sg_policy->update_lock);
}

static void sugov_work(struct kthread_work *work)
{
	struct sugov_policy *sg_policy = container_of(work, struct sugov_policy, work);

	mutex_lock(&sg_policy->work_lock);
	__cpufreq_driver_target(sg_policy->policy, sg_policy->next_freq,
				CPUFREQ_RELATION_L);
	mutex_unlock(&sg_policy->work_lock);

	sg_policy->work_in_progress = false;
}

static void sugov_irq_work(struct irq_work *irq_work)
{
	struct sugov_policy *sg_policy;

	sg_policy = container_of(irq_work, struct sugov_policy, irq_work);

	/*
<<<<<<< HEAD
	 * For Real Time and Deadline tasks, schedutil governor shoots the
	 * frequency to maximum. And special care must be taken to ensure that
	 * this kthread doesn't result in that.
	 *
	 * This is (mostly) guaranteed by the work_in_progress flag. The flag is
	 * updated only at the end of the sugov_work() and before that schedutil
	 * rejects all other frequency scaling requests.
	 *
	 * Though there is a very rare case where the RT thread yields right
=======
	 * For RT and deadline tasks, the schedutil governor shoots the
	 * frequency to maximum. Special care must be taken to ensure that this
	 * kthread doesn't result in the same behavior.
	 *
	 * This is (mostly) guaranteed by the work_in_progress flag. The flag is
	 * updated only at the end of the sugov_work() function and before that
	 * the schedutil governor rejects all other frequency scaling requests.
	 *
	 * There is a very rare case though, where the RT thread yields right
>>>>>>> 2832a12b
	 * after the work_in_progress flag is cleared. The effects of that are
	 * neglected for now.
	 */
	kthread_queue_work(&sg_policy->worker, &sg_policy->work);
}

/************************** sysfs interface ************************/

static struct sugov_tunables *global_tunables;
static DEFINE_MUTEX(global_tunables_lock);

static inline struct sugov_tunables *to_sugov_tunables(struct gov_attr_set *attr_set)
{
	return container_of(attr_set, struct sugov_tunables, attr_set);
}

static DEFINE_MUTEX(min_rate_lock);

static void update_min_rate_limit_us(struct sugov_policy *sg_policy)
{
	mutex_lock(&min_rate_lock);
	sg_policy->min_rate_limit_ns = min(sg_policy->up_rate_delay_ns,
					   sg_policy->down_rate_delay_ns);
	mutex_unlock(&min_rate_lock);
}

static ssize_t up_rate_limit_us_show(struct gov_attr_set *attr_set, char *buf)
{
	struct sugov_tunables *tunables = to_sugov_tunables(attr_set);

	return sprintf(buf, "%u\n", tunables->up_rate_limit_us);
}

static ssize_t down_rate_limit_us_show(struct gov_attr_set *attr_set, char *buf)
{
	struct sugov_tunables *tunables = to_sugov_tunables(attr_set);

	return sprintf(buf, "%u\n", tunables->down_rate_limit_us);
}

static ssize_t up_rate_limit_us_store(struct gov_attr_set *attr_set,
				      const char *buf, size_t count)
{
	struct sugov_tunables *tunables = to_sugov_tunables(attr_set);
	struct sugov_policy *sg_policy;
	unsigned int rate_limit_us;

	if (kstrtouint(buf, 10, &rate_limit_us))
		return -EINVAL;

	tunables->up_rate_limit_us = rate_limit_us;

	list_for_each_entry(sg_policy, &attr_set->policy_list, tunables_hook) {
		sg_policy->up_rate_delay_ns = rate_limit_us * NSEC_PER_USEC;
		update_min_rate_limit_us(sg_policy);
	}

	return count;
}

<<<<<<< HEAD
static ssize_t iowait_boost_max_show(struct gov_attr_set *attr_set, char *buf)
{
	struct sugov_tunables *tunables = to_sugov_tunables(attr_set);

	return sprintf(buf, "%lu\n", tunables->iowait_boost_max);
}

static ssize_t iowait_boost_max_store(struct gov_attr_set *attr_set,
				  const char *buf, size_t count)
{
	struct sugov_tunables *tunables = to_sugov_tunables(attr_set);
	unsigned long iowait_boost_max;

	if (kstrtoul(buf, 10, &iowait_boost_max))
		return -EINVAL;

	tunables->iowait_boost_max = iowait_boost_max;
=======
static ssize_t down_rate_limit_us_store(struct gov_attr_set *attr_set,
					const char *buf, size_t count)
{
	struct sugov_tunables *tunables = to_sugov_tunables(attr_set);
	struct sugov_policy *sg_policy;
	unsigned int rate_limit_us;

	if (kstrtouint(buf, 10, &rate_limit_us))
		return -EINVAL;

	tunables->down_rate_limit_us = rate_limit_us;

	list_for_each_entry(sg_policy, &attr_set->policy_list, tunables_hook) {
		sg_policy->down_rate_delay_ns = rate_limit_us * NSEC_PER_USEC;
		update_min_rate_limit_us(sg_policy);
	}
>>>>>>> 2832a12b

	return count;
}

<<<<<<< HEAD
static struct governor_attr rate_limit_us = __ATTR_RW(rate_limit_us);
static struct governor_attr iowait_boost_max = __ATTR_RW(iowait_boost_max);

static struct attribute *sugov_attributes[] = {
	&rate_limit_us.attr,
	&iowait_boost_max.attr,
=======
static struct governor_attr up_rate_limit_us = __ATTR_RW(up_rate_limit_us);
static struct governor_attr down_rate_limit_us = __ATTR_RW(down_rate_limit_us);

static struct attribute *sugov_attributes[] = {
	&up_rate_limit_us.attr,
	&down_rate_limit_us.attr,
>>>>>>> 2832a12b
	NULL
};

static struct kobj_type sugov_tunables_ktype = {
	.default_attrs = sugov_attributes,
	.sysfs_ops = &governor_sysfs_ops,
};

/********************** cpufreq governor interface *********************/

static struct cpufreq_governor schedutil_gov;

static struct sugov_policy *sugov_policy_alloc(struct cpufreq_policy *policy)
{
	struct sugov_policy *sg_policy;

	sg_policy = kzalloc(sizeof(*sg_policy), GFP_KERNEL);
	if (!sg_policy)
		return NULL;

	sg_policy->policy = policy;
<<<<<<< HEAD
	init_irq_work(&sg_policy->irq_work, sugov_irq_work);
	mutex_init(&sg_policy->work_lock);
=======
>>>>>>> 2832a12b
	raw_spin_lock_init(&sg_policy->update_lock);
	return sg_policy;
}

static void sugov_policy_free(struct sugov_policy *sg_policy)
{
	kfree(sg_policy);
}

static int sugov_kthread_create(struct sugov_policy *sg_policy)
{
	struct task_struct *thread;
	struct sched_param param = { .sched_priority = MAX_USER_RT_PRIO / 2 };
	struct cpufreq_policy *policy = sg_policy->policy;
	int ret;

	/* kthread only required for slow path */
	if (policy->fast_switch_enabled)
		return 0;

	kthread_init_work(&sg_policy->work, sugov_work);
	kthread_init_worker(&sg_policy->worker);
	thread = kthread_create(kthread_worker_fn, &sg_policy->worker,
				"sugov:%d",
				cpumask_first(policy->related_cpus));
	if (IS_ERR(thread)) {
		pr_err("failed to create sugov thread: %ld\n", PTR_ERR(thread));
		return PTR_ERR(thread);
	}

	ret = sched_setscheduler_nocheck(thread, SCHED_FIFO, &param);
	if (ret) {
		kthread_stop(thread);
		pr_warn("%s: failed to set SCHED_FIFO\n", __func__);
		return ret;
	}

	sg_policy->thread = thread;
	kthread_bind_mask(thread, policy->related_cpus);
<<<<<<< HEAD
=======
	init_irq_work(&sg_policy->irq_work, sugov_irq_work);
	mutex_init(&sg_policy->work_lock);

>>>>>>> 2832a12b
	wake_up_process(thread);

	return 0;
}

static void sugov_kthread_stop(struct sugov_policy *sg_policy)
{
	/* kthread only required for slow path */
	if (sg_policy->policy->fast_switch_enabled)
		return;

	kthread_flush_worker(&sg_policy->worker);
	kthread_stop(sg_policy->thread);
<<<<<<< HEAD
=======
	mutex_destroy(&sg_policy->work_lock);
>>>>>>> 2832a12b
}

static struct sugov_tunables *sugov_tunables_alloc(struct sugov_policy *sg_policy)
{
	struct sugov_tunables *tunables;

	tunables = kzalloc(sizeof(*tunables), GFP_KERNEL);
	if (tunables) {
		gov_attr_set_init(&tunables->attr_set, &sg_policy->tunables_hook);
		if (!have_governor_per_policy())
			global_tunables = tunables;
	}
	return tunables;
}

static void sugov_tunables_free(struct sugov_tunables *tunables)
{
	if (!have_governor_per_policy())
		global_tunables = NULL;

	kfree(tunables);
}

static int sugov_init(struct cpufreq_policy *policy)
{
	struct sugov_policy *sg_policy;
	struct sugov_tunables *tunables;
	unsigned int lat;
	int ret = 0;

	/* State should be equivalent to EXIT */
	if (policy->governor_data)
		return -EBUSY;

	cpufreq_enable_fast_switch(policy);

	sg_policy = sugov_policy_alloc(policy);
	if (!sg_policy) {
		ret = -ENOMEM;
		goto disable_fast_switch;
	}

	ret = sugov_kthread_create(sg_policy);
	if (ret)
		goto free_sg_policy;

	mutex_lock(&global_tunables_lock);

	if (global_tunables) {
		if (WARN_ON(have_governor_per_policy())) {
			ret = -EINVAL;
			goto stop_kthread;
		}
		policy->governor_data = sg_policy;
		sg_policy->tunables = global_tunables;

		gov_attr_set_get(&global_tunables->attr_set, &sg_policy->tunables_hook);
		goto out;
	}

	tunables = sugov_tunables_alloc(sg_policy);
	if (!tunables) {
		ret = -ENOMEM;
		goto stop_kthread;
	}

	tunables->up_rate_limit_us = LATENCY_MULTIPLIER;
	tunables->down_rate_limit_us = LATENCY_MULTIPLIER;
	lat = policy->cpuinfo.transition_latency / NSEC_PER_USEC;
	if (lat) {
		tunables->up_rate_limit_us *= lat;
		tunables->down_rate_limit_us *= lat;
	}

	policy->governor_data = sg_policy;
	sg_policy->tunables = tunables;

	ret = kobject_init_and_add(&tunables->attr_set.kobj, &sugov_tunables_ktype,
				   get_governor_parent_kobj(policy), "%s",
				   schedutil_gov.name);
	if (ret)
		goto fail;

out:
	mutex_unlock(&global_tunables_lock);
	return 0;

fail:
	policy->governor_data = NULL;
	sugov_tunables_free(tunables);

<<<<<<< HEAD
stop_kthread:
	sugov_kthread_stop(sg_policy);

free_sg_policy:
=======
 stop_kthread:
	sugov_kthread_stop(sg_policy);

 free_sg_policy:
>>>>>>> 2832a12b
	mutex_unlock(&global_tunables_lock);

	sugov_policy_free(sg_policy);

disable_fast_switch:
	cpufreq_disable_fast_switch(policy);

	pr_err("initialization failed (error %d)\n", ret);
	return ret;
}

static void sugov_exit(struct cpufreq_policy *policy)
{
	struct sugov_policy *sg_policy = policy->governor_data;
	struct sugov_tunables *tunables = sg_policy->tunables;
	unsigned int count;

	mutex_lock(&global_tunables_lock);

	count = gov_attr_set_put(&tunables->attr_set, &sg_policy->tunables_hook);
	policy->governor_data = NULL;
	if (!count)
		sugov_tunables_free(tunables);

	mutex_unlock(&global_tunables_lock);

	sugov_kthread_stop(sg_policy);
	sugov_policy_free(sg_policy);
<<<<<<< HEAD
=======

>>>>>>> 2832a12b
	cpufreq_disable_fast_switch(policy);
}

static int sugov_start(struct cpufreq_policy *policy)
{
	struct sugov_policy *sg_policy = policy->governor_data;
	unsigned int cpu;

	sg_policy->up_rate_delay_ns =
		sg_policy->tunables->up_rate_limit_us * NSEC_PER_USEC;
	sg_policy->down_rate_delay_ns =
		sg_policy->tunables->down_rate_limit_us * NSEC_PER_USEC;
	update_min_rate_limit_us(sg_policy);
	sg_policy->last_freq_update_time = 0;
	sg_policy->next_freq = UINT_MAX;
	sg_policy->work_in_progress = false;
	sg_policy->need_freq_update = false;
	sg_policy->tunables->iowait_boost_max = policy->cpuinfo.max_freq;
	sg_policy->cached_raw_freq = 0;

	for_each_cpu(cpu, policy->cpus) {
		struct sugov_cpu *sg_cpu = &per_cpu(sugov_cpu, cpu);

		memset(sg_cpu, 0, sizeof(*sg_cpu));
		sg_cpu->sg_policy = sg_policy;
<<<<<<< HEAD
		sg_cpu->cpu = cpu;
		sg_cpu->flags = SCHED_CPUFREQ_RT;
=======
		sg_cpu->flags = SCHED_CPUFREQ_DL;
		sg_cpu->iowait_boost_max = policy->cpuinfo.max_freq;
>>>>>>> 2832a12b
		cpufreq_add_update_util_hook(cpu, &sg_cpu->update_util,
					     policy_is_shared(policy) ?
							sugov_update_shared :
							sugov_update_single);
	}
	return 0;
}

static void sugov_stop(struct cpufreq_policy *policy)
{
	struct sugov_policy *sg_policy = policy->governor_data;
	unsigned int cpu;

	for_each_cpu(cpu, policy->cpus)
		cpufreq_remove_update_util_hook(cpu);

	synchronize_sched();

<<<<<<< HEAD
	irq_work_sync(&sg_policy->irq_work);
	kthread_cancel_work_sync(&sg_policy->work);
=======
	if (!policy->fast_switch_enabled) {
		irq_work_sync(&sg_policy->irq_work);
		kthread_cancel_work_sync(&sg_policy->work);
	}
>>>>>>> 2832a12b
}

static void sugov_limits(struct cpufreq_policy *policy)
{
	struct sugov_policy *sg_policy = policy->governor_data;

	if (!policy->fast_switch_enabled) {
		mutex_lock(&sg_policy->work_lock);
		cpufreq_policy_apply_limits(policy);
		mutex_unlock(&sg_policy->work_lock);
	}

	sg_policy->need_freq_update = true;
}

static struct cpufreq_governor schedutil_gov = {
	.name = "schedutil",
	.owner = THIS_MODULE,
	.init = sugov_init,
	.exit = sugov_exit,
	.start = sugov_start,
	.stop = sugov_stop,
	.limits = sugov_limits,
};

#ifdef CONFIG_CPU_FREQ_DEFAULT_GOV_SCHEDUTIL
struct cpufreq_governor *cpufreq_default_governor(void)
{
	return &schedutil_gov;
}
#endif

static int __init sugov_register(void)
{
	return cpufreq_register_governor(&schedutil_gov);
}
fs_initcall(sugov_register);<|MERGE_RESOLUTION|>--- conflicted
+++ resolved
@@ -33,13 +33,9 @@
 
 struct sugov_tunables {
 	struct gov_attr_set attr_set;
-<<<<<<< HEAD
-	unsigned int rate_limit_us;
 	unsigned long iowait_boost_max;
-=======
 	unsigned int up_rate_limit_us;
 	unsigned int down_rate_limit_us;
->>>>>>> 2832a12b
 };
 
 struct sugov_policy {
@@ -78,15 +74,11 @@
 	unsigned long util;
 	unsigned long max;
 	unsigned int flags;
-<<<<<<< HEAD
-	unsigned int cpu;
-=======
 
 	/* The field below is for single-CPU policies only. */
 #ifdef CONFIG_NO_HZ_COMMON
 	unsigned long saved_idle_calls;
 #endif
->>>>>>> 2832a12b
 };
 
 static DEFINE_PER_CPU(struct sugov_cpu, sugov_cpu);
@@ -135,18 +127,10 @@
 }
 
 static void sugov_update_commit(struct sugov_policy *sg_policy, u64 time,
-				unsigned int next_freq, unsigned int cpu)
+				unsigned int next_freq)
 {
 	struct cpufreq_policy *policy = sg_policy->policy;
 
-<<<<<<< HEAD
-	if (policy->fast_switch_enabled) {
-		if (sg_policy->next_freq == next_freq) {
-			trace_cpu_frequency(policy->cur, cpu);
-			return;
-		}
-		sg_policy->next_freq = next_freq;
-=======
 	if (sugov_up_down_rate_limit(sg_policy, time, next_freq))
 		return;
 
@@ -157,21 +141,13 @@
 	sg_policy->last_freq_update_time = time;
 
 	if (policy->fast_switch_enabled) {
->>>>>>> 2832a12b
 		next_freq = cpufreq_driver_fast_switch(policy, next_freq);
 		if (next_freq == CPUFREQ_ENTRY_INVALID)
 			return;
 
 		policy->cur = next_freq;
-<<<<<<< HEAD
-		trace_cpu_frequency(next_freq, cpu);
-		sg_policy->last_freq_update_time = time;
-	} else if (sg_policy->next_freq != next_freq) {
-		sg_policy->next_freq = next_freq;
-=======
 		trace_cpu_frequency(next_freq, smp_processor_id());
 	} else {
->>>>>>> 2832a12b
 		sg_policy->work_in_progress = true;
 		irq_work_queue(&sg_policy->irq_work);
 		sg_policy->last_freq_update_time = time;
@@ -215,22 +191,6 @@
 	return cpufreq_driver_resolve_freq(policy, freq);
 }
 
-<<<<<<< HEAD
-static void sugov_get_util(unsigned long *util, unsigned long *max, int cpu)
-{
-	struct rq *rq = cpu_rq(cpu);
-	unsigned long cfs_max, util_max;
-
-	cfs_max = arch_scale_cpu_capacity(NULL, cpu);
-
-#ifdef CONFIG_TASK_WEIGHT
-	util_max = max(rq->cfs.avg.scaling_avg, rq->cfs.avg.scaling_fast_avg);
-#else
-	util_max = max(rq->cfs.avg.util_avg, rq->cfs.avg.util_fast_avg);
-#endif
-	*util = min(util_max, cfs_max);
-	*max = cfs_max;
-=======
 static inline bool use_pelt(void)
 {
 #ifdef CONFIG_SCHED_WALT
@@ -257,11 +217,17 @@
 	rt = (rt * max_cap) >> SCHED_CAPACITY_SHIFT;
 
 	*util = boosted_cpu_util(cpu);
-	if (likely(use_pelt()))
+	if (likely(use_pelt())) {
+#ifdef CONFIG_TASK_WEIGHT
+		*util = max(rq->cfs.avg.scaling_avg,
+				rq->cfs.avg.scaling_fast_avg);
+#else
+		*util = max(rq->cfs.avg.util_avg, rq->cfs.avg.util_fast_avg);
+#endif
 		*util = min((*util + rt), max_cap);
+	}
 
 	*max = max_cap;
->>>>>>> 2832a12b
 }
 
 static void sugov_set_iowait_boost(struct sugov_cpu *sg_cpu, u64 time,
@@ -330,11 +296,7 @@
 	if (flags & SCHED_CPUFREQ_DL) {
 		next_f = policy->cpuinfo.max_freq;
 	} else {
-<<<<<<< HEAD
-		sugov_get_util(&util, &max, sg_cpu->cpu);
-=======
 		sugov_get_util(&util, &max, time);
->>>>>>> 2832a12b
 		sugov_iowait_boost(sg_cpu, &util, &max);
 		next_f = get_next_freq(sg_policy, util, max);
 		/*
@@ -344,7 +306,7 @@
 		if (busy && next_f < sg_policy->next_freq)
 			next_f = sg_policy->next_freq;
 	}
-	sugov_update_commit(sg_policy, time, next_f, sg_cpu->cpu);
+	sugov_update_commit(sg_policy, time, next_f);
 }
 
 static unsigned int sugov_next_freq_shared(struct sugov_cpu *sg_cpu)
@@ -355,23 +317,11 @@
 	unsigned long util = 0, max = 1;
 	unsigned int j;
 
-<<<<<<< HEAD
-	sugov_iowait_boost(sg_cpu, &util, &max);
-
-=======
->>>>>>> 2832a12b
 	for_each_cpu(j, policy->cpus) {
 		struct sugov_cpu *j_sg_cpu = &per_cpu(sugov_cpu, j);
 		unsigned long j_util, j_max;
 		s64 delta_ns;
 
-<<<<<<< HEAD
-		if (j == sg_cpu->cpu)
-			continue;
-
-		j_sg_cpu = &per_cpu(sugov_cpu, j);
-=======
->>>>>>> 2832a12b
 		/*
 		 * If the CPU utilization was last updated before the previous
 		 * frequency update and the time elapsed between the last update
@@ -384,11 +334,8 @@
 			j_sg_cpu->iowait_boost = 0;
 			continue;
 		}
-<<<<<<< HEAD
-=======
 		if (j_sg_cpu->flags & SCHED_CPUFREQ_DL)
 			return policy->cpuinfo.max_freq;
->>>>>>> 2832a12b
 
 		j_util = j_sg_cpu->util;
 		j_max = j_sg_cpu->max;
@@ -411,15 +358,7 @@
 	unsigned long util, max;
 	unsigned int next_f;
 
-<<<<<<< HEAD
-	/* Allow remote util updates only on shared clk domains */
-	if (!cpumask_test_cpu(smp_processor_id(), sg_policy->policy->cpus))
-		return;
-
-	sugov_get_util(&util, &max, sg_cpu->cpu);
-=======
 	sugov_get_util(&util, &max, time);
->>>>>>> 2832a12b
 
 	raw_spin_lock(&sg_policy->update_lock);
 
@@ -431,17 +370,12 @@
 	sg_cpu->last_update = time;
 
 	if (sugov_should_update_freq(sg_policy, time)) {
-<<<<<<< HEAD
-		next_f = sugov_next_freq_shared(sg_cpu, util, max, flags);
-		sugov_update_commit(sg_policy, time, next_f, sg_cpu->cpu);
-=======
 		if (flags & SCHED_CPUFREQ_DL)
 			next_f = sg_policy->policy->cpuinfo.max_freq;
 		else
 			next_f = sugov_next_freq_shared(sg_cpu);
 
 		sugov_update_commit(sg_policy, time, next_f);
->>>>>>> 2832a12b
 	}
 
 	raw_spin_unlock(&sg_policy->update_lock);
@@ -466,17 +400,6 @@
 	sg_policy = container_of(irq_work, struct sugov_policy, irq_work);
 
 	/*
-<<<<<<< HEAD
-	 * For Real Time and Deadline tasks, schedutil governor shoots the
-	 * frequency to maximum. And special care must be taken to ensure that
-	 * this kthread doesn't result in that.
-	 *
-	 * This is (mostly) guaranteed by the work_in_progress flag. The flag is
-	 * updated only at the end of the sugov_work() and before that schedutil
-	 * rejects all other frequency scaling requests.
-	 *
-	 * Though there is a very rare case where the RT thread yields right
-=======
 	 * For RT and deadline tasks, the schedutil governor shoots the
 	 * frequency to maximum. Special care must be taken to ensure that this
 	 * kthread doesn't result in the same behavior.
@@ -486,7 +409,6 @@
 	 * the schedutil governor rejects all other frequency scaling requests.
 	 *
 	 * There is a very rare case though, where the RT thread yields right
->>>>>>> 2832a12b
 	 * after the work_in_progress flag is cleared. The effects of that are
 	 * neglected for now.
 	 */
@@ -547,7 +469,6 @@
 	return count;
 }
 
-<<<<<<< HEAD
 static ssize_t iowait_boost_max_show(struct gov_attr_set *attr_set, char *buf)
 {
 	struct sugov_tunables *tunables = to_sugov_tunables(attr_set);
@@ -565,7 +486,10 @@
 		return -EINVAL;
 
 	tunables->iowait_boost_max = iowait_boost_max;
-=======
+
+	return count;
+}
+
 static ssize_t down_rate_limit_us_store(struct gov_attr_set *attr_set,
 					const char *buf, size_t count)
 {
@@ -582,26 +506,18 @@
 		sg_policy->down_rate_delay_ns = rate_limit_us * NSEC_PER_USEC;
 		update_min_rate_limit_us(sg_policy);
 	}
->>>>>>> 2832a12b
 
 	return count;
 }
 
-<<<<<<< HEAD
-static struct governor_attr rate_limit_us = __ATTR_RW(rate_limit_us);
 static struct governor_attr iowait_boost_max = __ATTR_RW(iowait_boost_max);
-
-static struct attribute *sugov_attributes[] = {
-	&rate_limit_us.attr,
-	&iowait_boost_max.attr,
-=======
 static struct governor_attr up_rate_limit_us = __ATTR_RW(up_rate_limit_us);
 static struct governor_attr down_rate_limit_us = __ATTR_RW(down_rate_limit_us);
 
 static struct attribute *sugov_attributes[] = {
 	&up_rate_limit_us.attr,
 	&down_rate_limit_us.attr,
->>>>>>> 2832a12b
+	&iowait_boost_max.attr,
 	NULL
 };
 
@@ -623,11 +539,6 @@
 		return NULL;
 
 	sg_policy->policy = policy;
-<<<<<<< HEAD
-	init_irq_work(&sg_policy->irq_work, sugov_irq_work);
-	mutex_init(&sg_policy->work_lock);
-=======
->>>>>>> 2832a12b
 	raw_spin_lock_init(&sg_policy->update_lock);
 	return sg_policy;
 }
@@ -667,12 +578,9 @@
 
 	sg_policy->thread = thread;
 	kthread_bind_mask(thread, policy->related_cpus);
-<<<<<<< HEAD
-=======
 	init_irq_work(&sg_policy->irq_work, sugov_irq_work);
 	mutex_init(&sg_policy->work_lock);
 
->>>>>>> 2832a12b
 	wake_up_process(thread);
 
 	return 0;
@@ -686,10 +594,7 @@
 
 	kthread_flush_worker(&sg_policy->worker);
 	kthread_stop(sg_policy->thread);
-<<<<<<< HEAD
-=======
 	mutex_destroy(&sg_policy->work_lock);
->>>>>>> 2832a12b
 }
 
 static struct sugov_tunables *sugov_tunables_alloc(struct sugov_policy *sg_policy)
@@ -781,17 +686,10 @@
 	policy->governor_data = NULL;
 	sugov_tunables_free(tunables);
 
-<<<<<<< HEAD
-stop_kthread:
-	sugov_kthread_stop(sg_policy);
-
-free_sg_policy:
-=======
  stop_kthread:
 	sugov_kthread_stop(sg_policy);
 
  free_sg_policy:
->>>>>>> 2832a12b
 	mutex_unlock(&global_tunables_lock);
 
 	sugov_policy_free(sg_policy);
@@ -820,10 +718,6 @@
 
 	sugov_kthread_stop(sg_policy);
 	sugov_policy_free(sg_policy);
-<<<<<<< HEAD
-=======
-
->>>>>>> 2832a12b
 	cpufreq_disable_fast_switch(policy);
 }
 
@@ -849,13 +743,7 @@
 
 		memset(sg_cpu, 0, sizeof(*sg_cpu));
 		sg_cpu->sg_policy = sg_policy;
-<<<<<<< HEAD
-		sg_cpu->cpu = cpu;
-		sg_cpu->flags = SCHED_CPUFREQ_RT;
-=======
 		sg_cpu->flags = SCHED_CPUFREQ_DL;
-		sg_cpu->iowait_boost_max = policy->cpuinfo.max_freq;
->>>>>>> 2832a12b
 		cpufreq_add_update_util_hook(cpu, &sg_cpu->update_util,
 					     policy_is_shared(policy) ?
 							sugov_update_shared :
@@ -874,15 +762,10 @@
 
 	synchronize_sched();
 
-<<<<<<< HEAD
-	irq_work_sync(&sg_policy->irq_work);
-	kthread_cancel_work_sync(&sg_policy->work);
-=======
 	if (!policy->fast_switch_enabled) {
 		irq_work_sync(&sg_policy->irq_work);
 		kthread_cancel_work_sync(&sg_policy->work);
 	}
->>>>>>> 2832a12b
 }
 
 static void sugov_limits(struct cpufreq_policy *policy)
