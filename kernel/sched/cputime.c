--- conflicted
+++ resolved
@@ -263,11 +263,7 @@
 		cpustat[CPUTIME_IDLE] += (__force u64) cputime;
 }
 
-<<<<<<< HEAD
-static __always_inline unsigned long steal_account_process_tick(unsigned long max_jiffies)
-=======
 static __always_inline cputime_t steal_account_process_time(cputime_t maxtime)
->>>>>>> 553bf6bb
 {
 #ifdef CONFIG_PARAVIRT
 	if (static_key_false(&paravirt_steal_enabled)) {
@@ -277,26 +273,14 @@
 		steal = paravirt_steal_clock(smp_processor_id());
 		steal -= this_rq()->prev_steal_time;
 
-<<<<<<< HEAD
-		/*
-		 * steal is in nsecs but our caller is expecting steal
-		 * time in jiffies. Lets cast the result to jiffies
-		 * granularity and account the rest on the next rounds.
-		 */
-		steal_jiffies = min(nsecs_to_jiffies(steal), max_jiffies);
-		this_rq()->prev_steal_time += jiffies_to_nsecs(steal_jiffies);
-=======
 		steal_cputime = min(nsecs_to_cputime(steal), maxtime);
 		account_steal_time(steal_cputime);
 		this_rq()->prev_steal_time += cputime_to_nsecs(steal_cputime);
->>>>>>> 553bf6bb
 
 		return steal_cputime;
 	}
 #endif
 	return 0;
-<<<<<<< HEAD
-=======
 }
 
 /*
@@ -315,7 +299,6 @@
 		accounted += irqtime_account_si_update(max - accounted);
 
 	return accounted;
->>>>>>> 553bf6bb
 }
 
 /*
@@ -381,9 +364,6 @@
 	u64 cputime = (__force u64) cputime_one_jiffy * ticks;
 	cputime_t scaled, other;
 
-<<<<<<< HEAD
-	if (steal_account_process_tick(ULONG_MAX))
-=======
 	/*
 	 * When returning from idle, many ticks can get accounted at
 	 * once, including some ticks of steal, irq, and softirq time.
@@ -393,7 +373,6 @@
 	 */
 	other = account_other_time(cputime);
 	if (other >= cputime)
->>>>>>> 553bf6bb
 		return;
 	cputime -= other;
 	scaled = cputime_to_scaled(cputime);
@@ -506,14 +485,10 @@
 		return;
 	}
 
-<<<<<<< HEAD
-	if (steal_account_process_tick(ULONG_MAX))
-=======
 	cputime = cputime_one_jiffy;
 	steal = steal_account_process_time(cputime);
 
 	if (steal >= cputime)
->>>>>>> 553bf6bb
 		return;
 
 	cputime -= steal;
@@ -719,16 +694,6 @@
 static cputime_t get_vtime_delta(struct task_struct *tsk)
 {
 	unsigned long now = READ_ONCE(jiffies);
-<<<<<<< HEAD
-	unsigned long delta_jiffies, steal_jiffies;
-
-	delta_jiffies = now - tsk->vtime_snap;
-	steal_jiffies = steal_account_process_tick(delta_jiffies);
-	WARN_ON_ONCE(tsk->vtime_snap_whence == VTIME_INACTIVE);
-	tsk->vtime_snap = now;
-
-	return jiffies_to_cputime(delta_jiffies - steal_jiffies);
-=======
 	cputime_t delta, other;
 
 	delta = jiffies_to_cputime(now - tsk->vtime_snap);
@@ -737,7 +702,6 @@
 	tsk->vtime_snap = now;
 
 	return delta - other;
->>>>>>> 553bf6bb
 }
 
 static void __vtime_account_system(struct task_struct *tsk)
